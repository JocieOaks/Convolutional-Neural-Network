﻿using System;
using System.Collections.Generic;
using System.Linq;
using System.Runtime.CompilerServices;
using System.Text;
using System.Threading.Tasks;


public class BackPropogationTest
{

    readonly FeatureMap[][] _initialInput;
<<<<<<< HEAD
    FeatureMap[][] _oldPropagation;
    FeatureMap[][] _newPropagation;

    ConvolutionalLayerGPU _layerGPU;
    ConvolutionalLayer _layer;
=======

    FeatureMap[][] oldPropogation;
    FeatureMap[][] newPropogation;

    ConvolutionalLayer _testLayer;
    Layer _impactLayer;
>>>>>>> 7dc8202c

    public BackPropogationTest()
    {
        _initialInput = new FeatureMap[1][];
        _initialInput[0] = new FeatureMap[1];
        

        for (int k = 0; k < 1; k++)
        {
            _initialInput[0][k] = new FeatureMap(20, 20);
            for (int i = 0; i < 20; i++)
            {
                for (int j = 0; j < 20; j++)
                {
<<<<<<< HEAD
                    _initialInput[0][0][i, j] = new Color(i % 4 * 0.25f, j % 4 * 0.25f, -i % 4 * 0.25f);
                }
            }
        }

        FeatureMap[][] current = _initialInput;
        _layerGPU = new ConvolutionalLayerGPU(3, 1, ref current);
        current = _initialInput;
        _layer = new ConvolutionalLayer(3, 1, ref current);
=======
                    _initialInput[0][0][j, i] = new Color(CLIP.Random.Next(-1,2), CLIP.Random.Next(-1, 2), CLIP.Random.Next(-1, 2));
                }
            }
        }
        FeatureMap[][] current = _initialInput;
        _testLayer = new ConvolutionalLayer(3, 1, ref current);
        //_impactLayer = new ConvolutionalLayer(1, 3, 1);
>>>>>>> 7dc8202c
    }

    public float Test(float testLearningRate, float propLearningRate)
    {
        Forward();
        //float loss = Loss();
        //Vector dL_dP = Gradient(loss);
        Backward(new Vector(4), testLearningRate, propLearningRate);
        return 0;
    }

    public float Loss()
    {
        float sum = 0;
<<<<<<< HEAD
=======
        //for(int i = 0; i < _finalOutput.Length; i++)
        {
        //    sum += MathF.Pow(_finalOutput[i], 2);
        }
>>>>>>> 7dc8202c

        return sum;
    }

    public Vector Gradient(float loss)
    {
<<<<<<< HEAD
        Vector dL_dP = new Vector(4)* 2;
=======
        Vector dL_dP = new Vector(4) * 2;
>>>>>>> 7dc8202c
        /*FeatureMap[][] dL_dP = new FeatureMap[_finalOutput.Length][];
        for (int i = 0; i < _finalOutput.Length; i++)
        {
            dL_dP[i] = new FeatureMap[_finalOutput[i].Length];
            for (int j = 0; j < _finalOutput[i].Length; j++)
            {
                dL_dP[i][j] = new FeatureMap(_finalOutput[i][j].Width, _finalOutput[i][j].Length);
                for (int k = 0; k < dL_dP[i][j].Width; k++)
                {
                    for (int l = 0; l < dL_dP[i][j].Length; l++)
                    {
                        if (_finalOutput[i][j][k, l].SquareMagnitude == 0)
                            dL_dP[i][j][k, l] = new Color();
                        else
                            dL_dP[i][j][k, l] = (2 / _finalOutput[i][j][k, l].Magnitude / _finalOutput[i][j].Area) * _finalOutput[i][j][k, l];
                    }
                }
            }
        }*/
        return dL_dP;
    }

    public void Forward()
    {
<<<<<<< HEAD
        _oldPropagation = _layer.Forward(_initialInput);
        _newPropagation = _layerGPU.Forward(_initialInput);

        for(int i = 0; i < _oldPropagation[0][0].Width; i++)
        {
            for(int j = 0; j < _oldPropagation[0][0].Length; j++)
            {
                Color old = _oldPropagation[0][0][j, i];
                Color New = _newPropagation[0][0][j, i];
                if (old.R != New.R || old.G != New.G || old.B != New.B)
                    Console.WriteLine($"Forward Old: {old} \t New: {New}");
            }
        }
=======
>>>>>>> 7dc8202c
    }

    public void Backward(Vector gradient, float testLearningRate, float propLearningRate)
    {
<<<<<<< HEAD
        FeatureMap[][] dL_dP = new FeatureMap[1][];
        dL_dP[0] = new FeatureMap[1];
        dL_dP[0][0] = new FeatureMap(_oldPropagation[0][0].Width, _oldPropagation[0][0].Length, new Color(0.5f, -0.5f, 1f));
        _oldPropagation = _layer.Backwards(_initialInput, dL_dP, 1);
        _newPropagation = _layerGPU.Backwards(_initialInput, dL_dP, 1);

        for (int i = 0; i < _oldPropagation[0][0].Width; i++)
        {
            for (int j = 0; j < _oldPropagation[0][0].Length; j++)
            {
                Color old = _oldPropagation[0][0][j, i];
                Color New = _newPropagation[0][0][j, i];
                if (old.R != New.R || old.G != New.G || old.B != New.B)
                    Console.WriteLine($"Backwards Old: {old} \t New: {New}");
            }
        }
=======
        //dL_dP[0] = _testLayer.Backwards(_intermediate[0], gradient, (float)testLearningRate);
>>>>>>> 7dc8202c
    }
}
<|MERGE_RESOLUTION|>--- conflicted
+++ resolved
@@ -10,20 +10,11 @@
 {
 
     readonly FeatureMap[][] _initialInput;
-<<<<<<< HEAD
     FeatureMap[][] _oldPropagation;
     FeatureMap[][] _newPropagation;
 
     ConvolutionalLayerGPU _layerGPU;
     ConvolutionalLayer _layer;
-=======
-
-    FeatureMap[][] oldPropogation;
-    FeatureMap[][] newPropogation;
-
-    ConvolutionalLayer _testLayer;
-    Layer _impactLayer;
->>>>>>> 7dc8202c
 
     public BackPropogationTest()
     {
@@ -38,7 +29,6 @@
             {
                 for (int j = 0; j < 20; j++)
                 {
-<<<<<<< HEAD
                     _initialInput[0][0][i, j] = new Color(i % 4 * 0.25f, j % 4 * 0.25f, -i % 4 * 0.25f);
                 }
             }
@@ -48,15 +38,6 @@
         _layerGPU = new ConvolutionalLayerGPU(3, 1, ref current);
         current = _initialInput;
         _layer = new ConvolutionalLayer(3, 1, ref current);
-=======
-                    _initialInput[0][0][j, i] = new Color(CLIP.Random.Next(-1,2), CLIP.Random.Next(-1, 2), CLIP.Random.Next(-1, 2));
-                }
-            }
-        }
-        FeatureMap[][] current = _initialInput;
-        _testLayer = new ConvolutionalLayer(3, 1, ref current);
-        //_impactLayer = new ConvolutionalLayer(1, 3, 1);
->>>>>>> 7dc8202c
     }
 
     public float Test(float testLearningRate, float propLearningRate)
@@ -71,24 +52,13 @@
     public float Loss()
     {
         float sum = 0;
-<<<<<<< HEAD
-=======
-        //for(int i = 0; i < _finalOutput.Length; i++)
-        {
-        //    sum += MathF.Pow(_finalOutput[i], 2);
-        }
->>>>>>> 7dc8202c
 
         return sum;
     }
 
     public Vector Gradient(float loss)
     {
-<<<<<<< HEAD
         Vector dL_dP = new Vector(4)* 2;
-=======
-        Vector dL_dP = new Vector(4) * 2;
->>>>>>> 7dc8202c
         /*FeatureMap[][] dL_dP = new FeatureMap[_finalOutput.Length][];
         for (int i = 0; i < _finalOutput.Length; i++)
         {
@@ -113,7 +83,6 @@
 
     public void Forward()
     {
-<<<<<<< HEAD
         _oldPropagation = _layer.Forward(_initialInput);
         _newPropagation = _layerGPU.Forward(_initialInput);
 
@@ -127,13 +96,10 @@
                     Console.WriteLine($"Forward Old: {old} \t New: {New}");
             }
         }
-=======
->>>>>>> 7dc8202c
     }
 
     public void Backward(Vector gradient, float testLearningRate, float propLearningRate)
     {
-<<<<<<< HEAD
         FeatureMap[][] dL_dP = new FeatureMap[1][];
         dL_dP[0] = new FeatureMap[1];
         dL_dP[0][0] = new FeatureMap(_oldPropagation[0][0].Width, _oldPropagation[0][0].Length, new Color(0.5f, -0.5f, 1f));
@@ -150,8 +116,5 @@
                     Console.WriteLine($"Backwards Old: {old} \t New: {New}");
             }
         }
-=======
-        //dL_dP[0] = _testLayer.Backwards(_intermediate[0], gradient, (float)testLearningRate);
->>>>>>> 7dc8202c
     }
 }
