﻿using ConvolutionalNeuralNetwork.DataTypes;
using ConvolutionalNeuralNetwork.Layers;
using Newtonsoft.Json;

namespace ConvolutionalNeuralNetwork.Networks
{
    /// <summary>
    /// The <see cref="Generator"/> is a <see cref="Network"/> for generating images from a starting image.
    /// </summary>
    public class Generator : Network
    {
        private bool[][] _classificationBools;
        private float[][] _classificationFloats;
        private FeatureMap[,] FirstInGradients { get; set; }
        private FeatureMap[,] Outputs { get; set; }

        /// <summary>
        /// Loads a <see cref="Generator"/> from a json file.
        /// </summary>
        /// <param name="file">The path of the json file.</param>
        /// <returns>Returns the deserialized <see cref="Generator"/>.</returns>
        public static Generator LoadFromFile(string file)
        {
            Generator generator = null;

            if (File.Exists(file))
            {
                try
                {
                    string dataToLoad = "";
                    using (FileStream stream = new(file, FileMode.Open))
                    {
                        using (StreamReader read = new(stream))
                        {
                            dataToLoad = read.ReadToEnd();
                        }
                    }
                    generator = JsonConvert.DeserializeObject<Generator>(dataToLoad, new JsonSerializerSettings
                    {
                        TypeNameHandling = TypeNameHandling.Auto
                    });
                }
                catch (Exception e)
                {
                    Console.WriteLine("Error occured when trying to load data from file: " + file + "\n" + e.ToString());
                }
            }

            return generator;
        }

        /// <summary>
        /// Backpropogates through the network, updating every <see cref="ILayer"/> in the <see cref="Generator"/>.
        /// </summary>
        /// <param name="gradients">An array of <see cref="FeatureMap"/>'s containing the gradients for the last layer of the <see cref="Generator"/>.</param>
        /// <param name="input">The images and their associatd labels for this iteration of training.</param>
        /// <param name="learningRate">The learning rate defining the degree to which each layer should be updated.</param>
        public void Backwards(FeatureMap[,] gradients, ImageInput[] input, float learningRate)
        {
            FeatureMap[,] images = new FeatureMap[1, _batchSize];
            for (int i = 0; i < _batchSize; i++)
            {
                images[0, i] = input[i].Image;
            }

            for (int i = 0; i < _batchSize; i++)
            {
                FirstInGradients[0, i] = gradients[0, i];
            }

            _updateStep++;
<<<<<<< HEAD
            float correctionLearningRate = CorrectionLearningRate(learningRate, 0.9f, 0.99f);
=======
            float correctionLearningRate = CorrectionLearningRate(learningRate, 0.9f, 0.999f);
>>>>>>> 58255f21

            for (int i = Depth - 1; i > 0; i--)
            {
                Utility.StopWatch(() => _layers[i].Backwards(correctionLearningRate, 0.9f, 0.999f), $"Backwards {i} {_layers[i].Name}", PRINTSTOPWATCH);
            }

            if (_layers[0] is not Convolution convolution)
            {
                Utility.StopWatch(() => _layers[0].Backwards(correctionLearningRate, 0.9f, 0.999f), $"Backwards {0} {_layers[0].Name}", PRINTSTOPWATCH);
            }
            else
            {
                Utility.StopWatch(() => convolution.BackwardsUpdateOnly(correctionLearningRate, 0.9f, 0.999f), $"Backwards {0} {_layers[0].Name}", PRINTSTOPWATCH);
            }
        }

        /// <summary>
        /// Forward propagates through the network to generate a new <see cref="FeatureMap"/> image from the starting image.
        /// </summary>
        /// <param name="input">The images and their asscoiated labels.</param>
        /// <param name="inference">Determines whether the <see cref="Generator"/> is training or inferring. Defaults to false.</param>
        public FeatureMap[,] Forward(ImageInput[] input, bool inference = false)
        {
            for (int i = 0; i < _batchSize; i++)
            {
                _inputImages[0, i] = input[i].Image;
                _classificationBools[i] = input[i].Bools;
                _classificationFloats[i] = input[i].Floats;
            }

            for (int i = 0; i < Depth; i++)
            {
                if (inference && _layers[i] is Dropout)
                {
                    Utility.StopWatch(() => (_layers[i] as Dropout).ForwardInference(), $"Forwards {i} {_layers[i].Name}", PRINTSTOPWATCH);
                }
                else
                {
                    Utility.StopWatch(() => _layers[i].Forward(), $"Forwards {i} {_layers[i].Name}", PRINTSTOPWATCH);
                }
            }

            return Outputs;
        }

        /// <inheritdoc/>
        public override void StartUp(int batchSize, int width, int length, int boolsLength, int floatsLength)
        {
            base.StartUp(batchSize, width, length, boolsLength, floatsLength);

            //_layers.Insert(0, new DropoutLayer(0.5f));
            _layers.Remove(_layers.FindLast(x => x is ReLUActivation));
            _layers.Remove(_layers.FindLast(x => x is BatchNormalization));

            _classificationBools = new bool[_batchSize][];
            _classificationFloats = new float[_batchSize][];
            for (int i = 0; i < batchSize; i++)
            {
                _inputImages[0, i] = new FeatureMap(width, length);
                _classificationBools[i] = new bool[boolsLength];
                _classificationFloats[i] = new float[floatsLength];
            }

            FeatureMap[,] current = _inputImages;
            FeatureMap[,] gradients = new FeatureMap[1, batchSize];

            foreach (var layer in _layers)
            {
                if (layer is LatentConvolution key)
                {
                    key.Bools = _classificationBools;
                    key.Floats = _classificationFloats;
                }

                (current, gradients) = layer.Startup(current, gradients);
            }

            Outputs = current;
            FirstInGradients = gradients;

            _ready = true;
        }
    }
}<|MERGE_RESOLUTION|>--- conflicted
+++ resolved
@@ -69,11 +69,7 @@
             }
 
             _updateStep++;
-<<<<<<< HEAD
-            float correctionLearningRate = CorrectionLearningRate(learningRate, 0.9f, 0.99f);
-=======
             float correctionLearningRate = CorrectionLearningRate(learningRate, 0.9f, 0.999f);
->>>>>>> 58255f21
 
             for (int i = Depth - 1; i > 0; i--)
             {
