﻿using ConvolutionalNeuralNetwork.DataTypes;
using ConvolutionalNeuralNetwork.Layers;
using Newtonsoft.Json;

namespace ConvolutionalNeuralNetwork.Networks
{
    /// <summary>
    /// The <see cref="Discriminator"/> class is a <see cref="Network"/> used to evaluate how closely an image matches it's label.
    /// </summary>
    public class Discriminator : Network
    {
        private Vector[] _discriminatorGradients;
        private FeatureMap[,] _finalOutGradient;
        private Vector[] _generatorGradients;
        private Vector[] _imageVectors;
        private Vector[] _imageVectorsNorm;

        private Vector[] _previousImageGradient;

        [JsonProperty] private Vectorization _vectorizationLayer;

        /// <summary>
        /// Loads a <see cref="Discriminator"/> from a json file.
        /// </summary>
        /// <param name="file">The path of the json file.</param>
        /// <returns>Returns the deserialized <see cref="Discriminator"/>.</returns>
        public static Discriminator LoadFromFile(string file)
        {
            Discriminator discriminator = null;

            if (File.Exists(file))
            {
                try
                {
                    string dataToLoad = "";
                    using (FileStream stream = new(file, FileMode.Open))
                    {
                        using (StreamReader read = new(stream))
                        {
                            dataToLoad = read.ReadToEnd();
                        }
                    }
                    discriminator = JsonConvert.DeserializeObject<Discriminator>(dataToLoad, new JsonSerializerSettings
                    {
                        TypeNameHandling = TypeNameHandling.Auto
                    });
                }
                catch (Exception e)
                {
                    Console.WriteLine("Error occured when trying to load data from file: " + file + "\n" + e.ToString());
                }
            }

            return discriminator;
        }

        /// <summary>
        /// Converts an images label into a <see cref="Vector"/>.
        /// </summary>
        /// <param name="bools"></param>
        /// <param name="floats"></param>
        /// <returns></returns>
        public static Vector VectorizeLabel(bool[] bools, float[] floats)
        {
            Vector vector = new(bools.Length + floats.Length);
            for (int i = 0; i < bools.Length; i++)
            {
                vector[i] = bools[i] ? 1 : -1;
            }
            for (int i = 0; i < floats.Length; i++)
            {
                vector[bools.Length + i] = floats[i] * 2 - 1;
            }

            return vector.Normalized();
        }

        /// <summary>
        /// Backpropogates through the network, updating every <see cref="ILayer"/> in the <see cref="Discriminator"/>.
        /// </summary>
        /// <param name="gradients">The gradients for each vector output by the network.</param>
        /// <param name="input">The images and their associatd labels for this iteration of training.</param>
        /// <param name="learningRate">The learning rate defining the degree to which each layer should be updated.</param>
        public void Backwards(Vector[] gradients, ImageInput[] input, float learningRate)
        {
            FeatureMap[,] images = new FeatureMap[1, _batchSize];
            for (int i = 0; i < _batchSize; i++)
            {
                images[0, i] = input[i].Image;
            }

            _updateStep++;
<<<<<<< HEAD
            float correctionLearningRate = CorrectionLearningRate(learningRate, 0.9f, 0.99f);
=======
            float correctionLearningRate = CorrectionLearningRate(learningRate, 0.9f, 0.999f);
>>>>>>> 58255f21

            FeatureMap[,] transposedGradient = new FeatureMap[0, 0];
            Utility.StopWatch(() => _vectorizationLayer.Backwards(VectorNormalization.Backwards(_imageVectors, gradients), correctionLearningRate), $"Backwards {_vectorizationLayer.Name}", PRINTSTOPWATCH);

            FeatureMap[,] currentGradient = Utility.TransposeArray(transposedGradient);

            for (int j = Depth - 1; j > 0; j--)
            {
                Utility.StopWatch(() => _layers[j].Backwards(correctionLearningRate, 0.9f, 0.999f), $"Backwards {j} {_layers[j].Name}", PRINTSTOPWATCH);
            }

            //A learning rate of 0 indicates that the gradient is going to be used by a generator.
            if (correctionLearningRate == 0 || _layers[0] is not Convolution convolution)
            {
                Utility.StopWatch(() => _layers[0].Backwards(correctionLearningRate, 0.9f, 0.999f), $"Backwards {0} {_layers[0].Name}", PRINTSTOPWATCH);
            }
            else
            {
                Utility.StopWatch(() => convolution.BackwardsUpdateOnly(correctionLearningRate, 0.9f, 0.999f), $"Backwards {0} {_layers[0].Name}", PRINTSTOPWATCH);
            }
        }

        /// <summary>
        /// Forward propagates through the network to generate <see cref="Vector"/>s associated with each image.
        /// </summary>
        /// <param name="input">The images and their asscoiated labels.</param>
        /// <param name="inference">Determines whether the <see cref="Discriminator"/> is training or inferring. Defaults to false.</param>
        public void Forward(ImageInput[] input, bool inference = false)
        {
            for (int i = 0; i < _batchSize; i++)
            {
                _inputImages[0, i] = input[i].Image;
            }

            for (int j = 0; j < Depth; j++)
            {
                if (inference && _layers[j] is Dropout)
                {
                    Utility.StopWatch(() => (_layers[j] as Dropout).ForwardInference(), $"Forwards {j} {_layers[j].Name}", PRINTSTOPWATCH);
                }
                else
                {
                    Utility.StopWatch(() => _layers[j].Forward(), $"Forwards {j} {_layers[j].Name}", PRINTSTOPWATCH);
                }
            }

            //Normalization preferes featuremaps grouped by dimension first, while Vectorization prefers them to be grouped by batch member first.
            //This transposes the featuremaps to perform Vectorization.

            Utility.StopWatch(() => _imageVectors = _vectorizationLayer.Forward(), $"Forwards {_vectorizationLayer.Name}", PRINTSTOPWATCH);

            _imageVectorsNorm = VectorNormalization.Forward(_imageVectors);
        }

        /// <summary>
        /// Calculates the gradients for backpropagating through the <see cref="Generator"/>.
        /// </summary>
        /// <param name="inputs">The images and their associatd labels for this iteration of training.</param>
        /// <returns>Returns an array of <see cref="FeatureMap"/>s containing the <see cref="Generator"/> gradients.</returns>
        public FeatureMap[,] GeneratorGradient(ImageInput[] inputs)
        {
            Backwards(_generatorGradients, inputs, 0);
            FeatureMap[,] gradient = new FeatureMap[1, inputs.Length];
            for (int i = 0; i < inputs.Length; i++)
            {
                gradient[0, i] = _finalOutGradient[0, i];
            }

            return gradient;
        }

        /// <inheritdoc/>
        public override void ResetNetwork()
        {
            base.ResetNetwork();

            _vectorizationLayer.Reset();
        }

        ///<inheritdoc/>
        public override void StartUp(int batchSize, int width, int length, int descriptionBools, int descriptionFloats)
        {
            base.StartUp(batchSize, width, length, descriptionBools, descriptionFloats);

            _finalOutGradient = new FeatureMap[1, batchSize];
            for (int j = 0; j < batchSize; j++)
            {
                _inputImages[0, j] = new FeatureMap(width, length);
            }

            FeatureMap[,] current = _inputImages;
            FeatureMap[,] gradients = _finalOutGradient;
            foreach (var layer in _layers)
            {
                (current, gradients) = layer.Startup(current, gradients);
            }

            _vectorizationLayer ??= new Vectorization();

            _vectorizationLayer.StartUp(Utility.TransposeArray(current), gradients, descriptionBools + descriptionFloats);

            _discriminatorGradients = new Vector[_batchSize];
            _generatorGradients = new Vector[_batchSize];

            _ready = true;
        }

        /// <summary>
        /// Performs one training iteration.
        /// </summary>
        /// <param name="images">The images and their labels in the batch.</param>
        /// <param name="learningRate">The current learning rate for backpropagation.</param>
        /// <param name="momentum">The momentum for the gradients.</param>
        /// <param name="step">The current training step being performed.
        /// 0 - Training the <see cref="Discriminator"/> using real images.
        /// 1 - Training the <see cref="Discriminator"/> using fake images.
        /// 2 - Training the <see cref="Generator"/>.</param>
        /// <returns>Returns the loss for the current step.</returns>
        /// <exception cref="InvalidOperationException">Thrown if the <see cref="Discriminator"/> has not completed it's initial setup.</exception>
        public float Train(ImageInput[] images, float learningRate, float momentum, int step)
        {
            if (!_ready)
                throw new InvalidOperationException("Network has not finished setup");

            Forward(images);

            float totalLoss = 0;
            for (int i = 0; i < images.Length; i++)
            {
                Vector classificationVector = VectorizeLabel(images[i].Bools, images[i].Floats);
                float score = Vector.Dot(_imageVectorsNorm[i], classificationVector);
                float loss = step == 1 ? MathF.Pow(score + 1, 2) : MathF.Pow(score - 1, 2);
                totalLoss += loss;

                switch (step)
                {
                    case 0:
                        _discriminatorGradients[i] = loss * (2 * score - 2) * classificationVector;
                        break;

                    case 1:
                        _discriminatorGradients[i] = loss * (2 * score + 2) * classificationVector;
                        break;

                    case 2:
                        _generatorGradients[i] = loss * (2 * score - 2) * classificationVector;
                        break;
                }
            }

            if (step != 2)
            {
                if (_previousImageGradient != null)
                {
                    for (int i = 0; i < _batchSize; i++)
                    {
                        _discriminatorGradients[i] += _previousImageGradient[i] * momentum;
                    }
                }
                _previousImageGradient = _discriminatorGradients;

                Backwards(_discriminatorGradients, images, learningRate);
            }

            return totalLoss / images.Length;
        }
    }
}<|MERGE_RESOLUTION|>--- conflicted
+++ resolved
@@ -90,14 +90,10 @@
             }
 
             _updateStep++;
-<<<<<<< HEAD
-            float correctionLearningRate = CorrectionLearningRate(learningRate, 0.9f, 0.99f);
-=======
             float correctionLearningRate = CorrectionLearningRate(learningRate, 0.9f, 0.999f);
->>>>>>> 58255f21
 
             FeatureMap[,] transposedGradient = new FeatureMap[0, 0];
-            Utility.StopWatch(() => _vectorizationLayer.Backwards(VectorNormalization.Backwards(_imageVectors, gradients), correctionLearningRate), $"Backwards {_vectorizationLayer.Name}", PRINTSTOPWATCH);
+            Utility.StopWatch(() => _vectorizationLayer.Backwards(VectorNormalization.Backwards(_imageVectors, gradients), learningRate), $"Backwards {_vectorizationLayer.Name}", PRINTSTOPWATCH);
 
             FeatureMap[,] currentGradient = Utility.TransposeArray(transposedGradient);
 
