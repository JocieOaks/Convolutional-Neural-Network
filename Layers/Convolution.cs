﻿using ConvolutionalNeuralNetwork.DataTypes;
using ILGPU;
using ILGPU.Runtime;
using ILGPU.Runtime.OpenCL;
using Newtonsoft.Json;
using System.Runtime.Serialization;

namespace ConvolutionalNeuralNetwork.Layers
{
    /// <summary>
    /// The <see cref="Convolution"/> class is a <see cref="Layer"/> that performs the titular convolutions of a convolutional
    /// neural network, by passing <see cref="FeatureMap"/>s through a variety of filters.
    /// </summary>
    [Serializable]
    public class Convolution : Layer, IPrimaryLayer
    {
<<<<<<< HEAD
        protected MemoryBuffer1D<float, Stride1D.Dense>[] _deviceFilterGradients;
        protected MemoryBuffer1D<Color, Stride1D.Dense>[] _deviceFilters;
        protected MemoryBuffer1D<LayerInfo, Stride1D.Dense>[] _deviceInfos;
        protected MemoryBuffer1D<Color, Stride1D.Dense>[,] _deviceInputs;
        protected int _dimensionsMultiplier;
        protected FeatureMap[,] _inputs;
        private ColorTensor[] _filterGradients;
=======
        private const int CLAMP = 1;

        private const float LEARNINGMULTIPLIER = 1f;

        private MemoryBuffer1D<LayerInfo, Stride1D.Dense>[] _deviceInfos;
        private MemoryBuffer1D<Color, Stride1D.Dense>[,] _deviceInputs;
        private int _dimensionsMultiplier;
        private FeatureMap[,] _inputs;
        [JsonProperty] private Filter[] _filters;
>>>>>>> a9f20a6c

        /// <summary>
        /// Initializes a new instance of the <see cref="Convolution"/> layer.
        /// </summary>
        /// <param name="filterSize">The width and height of a filter.</param>
        /// <param name="stride">The amount of movement over the image for each filter pass.</param>
        /// <param name="outputDimensionsMultiplier">A factor relating the number of input layers to the number of output layers.
        /// A positive number multiplies the number of input dimensions. A negative number divides the number of dimensions.
        /// Note: Convolution layers are currently only set to increase the number of dimensions.</param>
        public Convolution(int filterSize, int stride, int outputDimensionsMultiplier) : base(filterSize, stride)
        {
            _dimensionsMultiplier = outputDimensionsMultiplier;
        }

        /// <summary>
        /// A default constructor to be used when deserializing.
        /// </summary>
        [JsonConstructor]
        private Convolution() : base()
        {
        }

        public static Action<Index3D, ArrayView<float>, ArrayView<Color>, ArrayView<float>, ArrayView<LayerInfo>> BackwardsFilterAction { get; } = Utility.Accelerator.LoadAutoGroupedStreamKernel<Index3D, ArrayView<float>, ArrayView<Color>, ArrayView<float>, ArrayView<LayerInfo>>(BackwardsFilterKernal);

        public static Action<Index3D, ArrayView<float>, ArrayView<Color>, ArrayView<float>, ArrayView<LayerInfo>> BackwardsOutGradientAction { get; } = Utility.Accelerator.LoadAutoGroupedStreamKernel<Index3D, ArrayView<float>, ArrayView<Color>, ArrayView<float>, ArrayView<LayerInfo>>(BackwardsGradientKernal);

        public static Action<Index2D, ArrayView<Color>, ArrayView<Color>, ArrayView<Color>, ArrayView<LayerInfo>> ForwardAction { get; } = Utility.Accelerator.LoadAutoGroupedStreamKernel<Index2D, ArrayView<Color>, ArrayView<Color>, ArrayView<Color>, ArrayView<LayerInfo>>(ForwardKernal);

        /// <inheritdoc/>
        public override string Name => "Convolutional Layer";

        /// <inheritdoc/>
        public override void Backwards(float learningRate, float firstMomentDecay, float secondMomentDecay)
        {
            if (learningRate <= 0)
                BackwardsNoUpdate();
            else
                BackwardsUpdate(learningRate, firstMomentDecay, secondMomentDecay);
        }

        /// <summary>
        /// Backpropagates by updating the filters of the <see cref="Convolution"/> layer, but without calculating the gradient for further
        /// propagation. Used in the special case of the first layer of a <see cref="Network"/> to save time.
        /// </summary>
        /// <param name="learningRate">Controls how much the layer is updated with each backpropagation.</param>
        public void BackwardsUpdateOnly(float learningRate, float firstMomentDecay, float secondMomentDecay)
        {
            for (int i = 0; i < _inputDimensions; i++)
            {
                for (int j = 0; j < _batchSize; j++)
                {
                    _deviceInputs[i, j] = _inputs[i, j].Allocate(Utility.Accelerator);
                }
            }

            for(int i = 0; i < _outputDimensions; i++)
            {
<<<<<<< HEAD
                _deviceFilterGradients[i] = _filterGradients[i].AllocateFloat(Utility.Accelerator, true);
            }

            for (int i = 0; i < Math.Max(_outputDimensions, _inputDimensions); i++)
            {
                Index3D index = new(Infos(i).OutputWidth, Infos(i).OutputLength, 3);
                for (int j = 0; j < _batchSize; j++)
                {
                    BackwardsFilterAction(index, _buffers.InGradientsFloat[i % _outputDimensions, j], _deviceInputs[i % _inputDimensions, j].View, _deviceFilterGradients[i % _outputDimensions].View, _deviceInfos[i % _inputDimensions].View);
=======
                Index3D index = new(Infos(i).OutputWidth, Infos(i).OutputLength, 3);
                for (int j = 0; j < _batchSize; j++)
                {
                    BackwardsFilterAction(index, _buffers.InGradientsFloat[i, j], _deviceInputs[i % _inputDimensions, j].View, _filters[i].GradientFloatGPU(), _deviceInfos[i % _inputDimensions].View);
>>>>>>> a9f20a6c
                }
            }

            Utility.Accelerator.Synchronize();

            for (int i = 0; i < _inputDimensions; i++)
            {
                for (int j = 0; j < _batchSize; j++)
                {
                    _deviceInputs[i, j].Dispose();
                }
            }

            for (int i = 0; i < _outputDimensions; i++)
            {
                _filters[i].DisposeGradient();
                _filters[i].UpdateFilter(learningRate, firstMomentDecay, secondMomentDecay);
            }
        }

        /// <inheritdoc/>
        public override void Forward()
        {
            for(int i = 0; i < _outputDimensions; i++)
            {
<<<<<<< HEAD
                _deviceFilters[i] = _filters[i].Allocate(Utility.Accelerator);
            }

            for (int i = 0; i < Math.Max(_outputDimensions, _inputDimensions); i++)
            {
                Index2D index = new(Infos(i).OutputWidth, Infos(i).OutputLength);
                for (int j = 0; j < _batchSize; j++)
                {
                    ForwardAction(index, _buffers.InputsColor[i % _inputDimensions, j], _buffers.OutputsColor[i % _outputDimensions, j], _deviceFilters[i % _outputDimensions].View, _deviceInfos[i % _inputDimensions].View);
=======
                Index2D index = new(Infos(i).OutputWidth, Infos(i).OutputLength);
                for (int j = 0; j < _batchSize; j++)
                {
                    ForwardAction(index, _buffers.InputsColor[i % _inputDimensions, j], _buffers.OutputsColor[i, j], _filters[i].FilterColorGPU(), _deviceInfos[i % _inputDimensions].View);
>>>>>>> a9f20a6c
                }
            }

            Utility.Accelerator.Synchronize();

            for (int i = 0; i < _outputDimensions; i++)
            {
                _filters[i].DisposeFilter();
            }

            for (int i = 0; i < _inputDimensions; i++)
            {
                for (int j = 0; j < _batchSize; j++)
                {
                    _inputs[i, j].CopyFromBuffer(_buffers.InputsColor[i, j]);
                }
            }
        }

        /// <summary>
        /// Called when the layer is deserialized.
        /// Temporary function to allow for loading models that were created before Adam optimization was used implemented.
        /// </summary>
        /// <param name="context">The streaming context for deserialization.</param>
        [OnDeserialized]
        public void OnDeserialized(StreamingContext context)
        {
        }

        /// <inheritdoc/>
        public override void Reset()
        {
            float variance = 0.6666f / (_outputDimensions * _filterSize * _filterSize + _inputDimensions * _filterSize * _filterSize);
            float stdDev = MathF.Sqrt(variance);

            for (int i = 0; i < _outputDimensions; i++)
            {
                _filters[i].Reset(0, stdDev);
            }
        }

        /// <inheritdoc/>
        public override FeatureMap[,] Startup(FeatureMap[,] inputs, IOBuffers buffers)
        {
            if (_filters == null)
            {
                BaseStartup(inputs, buffers, _dimensionsMultiplier);
                _filters = new Filter[_outputDimensions];

                float variance = 0.6666f / (_outputDimensions * _filterSize * _filterSize + _inputDimensions * _filterSize * _filterSize);
                float stdDev = MathF.Sqrt(variance);

                int filterArea = _filterSize * _filterSize;

                for (int i = 0; i < _filters.Length; i++)
                {
                    _filters[i] = new Filter(filterArea, 0, stdDev);
                }
            }
            else
            {
<<<<<<< HEAD
                if (_filters.Length > inputs.GetLength(0))
                {
                    BaseStartup(inputs, buffers, _filters.Length / inputs.GetLength(0));
                }
                else
                {
                    BaseStartup(inputs, buffers, -inputs.GetLength(0) / _filters.Length);
                }
                _filterGradients = new ColorTensor[_outputDimensions];

                for (int i = 0; i < _outputDimensions; i++)
                {
                    _filterGradients[i] = new ColorTensor(_filterSize, _filterSize);
                }
=======
                BaseStartup(inputs, buffers, _filters.Length / inputs.GetLength(0));
>>>>>>> a9f20a6c
            }

            _inputs = inputs;

            _deviceInfos = new MemoryBuffer1D<LayerInfo, Stride1D.Dense>[_inputDimensions];
            for (int i = 0; i < _inputDimensions; i++)
            {
                _deviceInfos[i] = Utility.Accelerator.Allocate1D(new LayerInfo[] { Infos(i) });
            }
            _deviceInputs = new MemoryBuffer1D<Color, Stride1D.Dense>[_inputDimensions, _batchSize];

            return _outputs;
        }

        /// <summary>
        /// Gets the <see cref="LayerInfo"/> for a particular dimension.
        /// </summary>
        /// <param name="index">The dimension who <see cref="LayerInfo"/> is needed.</param>
        /// <returns>Return the <see cref="LayerInfo"/> corresponding to an input dimension.</returns>
        private LayerInfo Infos(int index)
        {
            return (LayerInfo)_layerInfos[index % _inputDimensions];
        }

        /// <summary>
        /// An ILGPU kernal to update the <see cref="Convolution"/>'s filters.
        /// </summary>
        /// <param name="index">The index of the current kernal calculation to be made.</param>
        /// <param name="inGradient">An <see cref="ArrayView1D{T, TStride}"/> of <see cref="Color"/>s containing the incoming
        /// gradient from the following <see cref="Layer"/>.</param>
        /// <param name="input">An <see cref="ArrayView1D{T, TStride}"/> of <see cref="Color"/>s containing the input from the
        /// previous <see cref="Layer"/>.</param>
        /// <param name="filterGradient">An <see cref="ArrayView1D{T, TStride}"/> of floats to sum the gradient of the filters.
        /// Because <see cref="Color"/> cannot be summed atomically, every three floats represents a single
        /// <see cref="Color"/> in the gradient.</param>
        /// <param name="info">The <see cref="LayerInfo"/> for the current dimension at the first index of an <see cref="ArrayView1D{T, TStride}"/>.</param>
        private static void BackwardsFilterKernal(Index3D index, ArrayView<float> inGradient, ArrayView<Color> input, ArrayView<float> filterGradient, ArrayView<LayerInfo> info)
        {
            float dL = inGradient[3 * info[0].OutputIndex(index.X, index.Y) + index.Z] * info[0].InverseKSquared;

            for (int j = 0; j < info[0].FilterSize; j++)
            {
                for (int i = 0; i < info[0].FilterSize; i++)
                {
                    if (info[0].TryGetInputIndex(index.X, i, index.Y, j, out int inputIndex))
                    {
                        int filterIndex = info[0].FilterIndex(i, j);
                        float dK = dL * input[inputIndex][index.Z];
                        Atomic.Add(ref filterGradient[filterIndex * 3 + index.Z], dK);
                    }
                }
            }
        }

        /// <summary>
        /// An ILGPU kernal to calculate the gradients for backpropagating the previous layer.
        /// </summary>
        /// <param name="index">The index of the current kernal calculation to be made.</param>
        /// <param name="inGradient">An <see cref="ArrayView1D{T, TStride}"/> of <see cref="Color"/>s containing the incoming
        /// gradient from the following <see cref="Layer"/>.</param>
        /// <param name="filter">An <see cref="ArrayView1D{T, TStride}"/> of <see cref="Color"/>s containing one of the
        /// <see cref="Convolution"/>'s filters.</param>
        /// <param name="outGradient">An <see cref="ArrayView1D{T, TStride}"/> of floats to sum the outgoing gradient.
        /// Because <see cref="Color"/> cannot be summed atomically, every three floats represents a single
        /// <see cref="Color"/> in the gradient.</param>
        /// <param name="info">The <see cref="LayerInfo"/> for the current dimension at the first index of an <see cref="ArrayView1D{T, TStride}"/>.</param>
        private static void BackwardsGradientKernal(Index3D index, ArrayView<float> inGradient, ArrayView<Color> filter, ArrayView<float> outGradient, ArrayView<LayerInfo> info)
        {
            float dL = inGradient[3 * info[0].OutputIndex(index.X, index.Y) + index.Z] * info[0].InverseKSquared;

            for (int j = 0; j < info[0].FilterSize; j++)
            {
                for (int i = 0; i < info[0].FilterSize; i++)
                {
                    if (info[0].TryGetInputIndex(index.X, i, index.Y, j, out int inputIndex))
                    {
                        int filterIndex = info[0].FilterIndex(i, j);
                        float dP = dL * filter[filterIndex][index.Z];
                        Atomic.Add(ref outGradient[inputIndex * 3 + index.Z], dP);
                    }
                }
            }
        }

        /// <summary>
        /// An ILGPU kernal for convoluting a <see cref="FeatureMap"/>.
        /// </summary>
        /// <param name="index">The index of the current kernal calculation to be made.</param>
        /// <param name="input">An <see cref="ArrayView1D{T, TStride}"/> of <see cref="Color"/>s containing the input from the
        /// previous <see cref="Layer"/>.</param>
        /// <param name="convoluted">An <see cref="ArrayView1D{T, TStride}"/> of <see cref="Color"/>s to set for the outgoing
        /// convoluted <see cref="FeatureMap"/>.</param>
        /// <param name="filter">An <see cref="ArrayView1D{T, TStride}"/> of <see cref="Color"/>s containing one of the
        /// <see cref="Convolution"/>'s filters.</param>
        /// <param name="info">The <see cref="LayerInfo"/> for the current dimension at the first index of an <see cref="ArrayView1D{T, TStride}"/>.</param>
        private static void ForwardKernal(Index2D index, ArrayView<Color> input, ArrayView<Color> convoluted, ArrayView<Color> filter, ArrayView<LayerInfo> info)
        {
            Color sum = new();

            for (int j = 0; j < info[0].FilterSize; j++)
            {
                for (int i = 0; i < info[0].FilterSize; i++)
                {
                    if (info[0].TryGetInputIndex(index.X, i, index.Y, j, out int inputIndex))
                        sum += filter[info[0].FilterIndex(i, j)] * input[inputIndex];
                }
            }

            convoluted[info[0].OutputIndex(index.X, index.Y)] = sum * info[0].InverseKSquared;
        }
        /// <summary>
        /// Backpropagates through the layer without updating any of the filter weights. Called when learning rate is zero.
        /// </summary>
        private void BackwardsNoUpdate()
        {
            for (int i = 0; i < _inputDimensions; i++)
            {
                for(int j = 0; j < _batchSize; j++)
                {
                    _buffers.OutGradientsColor[i, j].SubView(0, Infos(i).InputArea).MemSetToZero();
                }
            }

            for(int i = 0; i < _outputDimensions; i++)
            {
<<<<<<< HEAD
                _deviceFilters[i] = _filters[i].Allocate(Utility.Accelerator);
            }

            for (int i = 0; i < Math.Max(_outputDimensions, _inputDimensions); i++)
            {
                Index3D index = new(Infos(i).OutputWidth, Infos(i).OutputLength, 3);
                for (int j = 0; j < _batchSize; j++)
                {
                    BackwardsOutGradientAction(index, _buffers.InGradientsFloat[i % _outputDimensions, j], _deviceFilters[i % _outputDimensions].View, _buffers.OutGradientsFloat[i % _inputDimensions, j], _deviceInfos[i % _inputDimensions].View);
=======
                Index3D index = new(Infos(i).OutputWidth, Infos(i).OutputLength, 3);
                for (int j = 0; j < _batchSize; j++)
                {
                    BackwardsOutGradientAction(index, _buffers.InGradientsFloat[i, j], _filters[i].FilterColorGPU(), _buffers.OutGradientsFloat[i % _inputDimensions, j], _deviceInfos[i % _inputDimensions].View);
>>>>>>> a9f20a6c
                }
            }

            Utility.Accelerator.Synchronize();

            for (int i = 0; i < _outputDimensions; i++)
            {
                _filters[i].DisposeFilter();
            }
        }

        /// <summary>
        /// Perform standard backpropagation through the layer, updating it's weights. Called when learning rate is greater than 0.
        /// </summary>
        /// <param name="learningRate">The overall learning rate for the layer updates, corrected for the influence of bias in the first and second moments.</param>
        /// <param name="firstMomentDecay">The exponential decay rate for the first moment.</param>
        /// <param name="secondMomentDecay">The exponential decay rate for the second moment.</param>
        private void BackwardsUpdate(float learningRate, float firstMomentDecay, float secondMomentDecay)
        {
            for (int i = 0; i < _inputDimensions; i++)
            {
                for (int j = 0; j < _batchSize; j++)
                {
                    _buffers.OutGradientsColor[i, j].SubView(0, Infos(i).InputArea).MemSetToZero();
                    _deviceInputs[i, j] = _inputs[i, j].Allocate(Utility.Accelerator);
                }
            }

            for (int i = 0; i < _outputDimensions; i++)
            {
<<<<<<< HEAD
                _deviceFilters[i] = _filters[i].Allocate(Utility.Accelerator);
                _deviceFilterGradients[i] = _filterGradients[i].AllocateFloat(Utility.Accelerator, true);
            }

            for (int i = 0; i < Math.Max(_outputDimensions, _inputDimensions); i++)
            {
                Index3D index = new(Infos(i).OutputWidth, Infos(i).OutputLength, 3);
                for (int j = 0; j < _batchSize; j++)
                {
                    BackwardsOutGradientAction(index, _buffers.InGradientsFloat[i % _outputDimensions, j], _deviceFilters[i % _outputDimensions].View, _buffers.OutGradientsFloat[i % _inputDimensions, j], _deviceInfos[i % _inputDimensions].View);
                    BackwardsFilterAction(index, _buffers.InGradientsFloat[i % _outputDimensions, j], _deviceInputs[i % _inputDimensions, j].View, _deviceFilterGradients[i % _outputDimensions].View, _deviceInfos[i % _inputDimensions].View);
=======
                Index3D index = new(Infos(i).OutputWidth, Infos(i).OutputLength, 3);
                for (int j = 0; j < _batchSize; j++)
                {
                    BackwardsOutGradientAction(index, _buffers.InGradientsFloat[i, j], _filters[i].FilterColorGPU(), _buffers.OutGradientsFloat[i % _inputDimensions, j], _deviceInfos[i % _inputDimensions].View);
                    BackwardsFilterAction(index, _buffers.InGradientsFloat[i, j], _deviceInputs[i % _inputDimensions, j].View, _filters[i].GradientFloatGPU(), _deviceInfos[i % _inputDimensions].View);
>>>>>>> a9f20a6c
                }
            }

            Utility.Accelerator.Synchronize();

            for (int i = 0; i < _inputDimensions; i++)
            {
                for (int j = 0; j < _batchSize; j++)
                {
                    _deviceInputs[i, j].Dispose();
                }
            }

            for (int i = 0; i < _outputDimensions; i++)
            {
                _filters[i].DisposeGradient();
                _filters[i].DisposeFilter();
                _filters[i].UpdateFilter(learningRate, firstMomentDecay, secondMomentDecay);
            }
        }

        public void FilterTest()
        {
<<<<<<< HEAD
            for (int i = 0; i < _outputDimensions; i++)
            {
                for (int j = 0; j < _filterSize; j++)
                {
                    for (int k = 0; k < _filterSize; k++)
                    {
                        Color gradient = _filterGradients[i][j, k].Clip(0.5f);
                        Color first = _filtersFirstMoment[i][j, k] = firstMomentDecay * _filtersFirstMoment[i][j, k] + (1 - firstMomentDecay) * gradient;
                        Color second = _filtersSecondMoment[i][j, k] = secondMomentDecay * _filtersSecondMoment[i][j, k] + (1 - secondMomentDecay) * Color.Pow(gradient, 2);
                        _filters[i][j, k] -= learningRate * first / (Color.Pow(second, 0.5f) + Utility.AsymptoteErrorColor);
                    }
                }
            }
=======
            FeatureMap input = FilterTestSetup();

            _filters[0].TestFilterGradient(this, input, _outputs[0, 0], _buffers);
>>>>>>> a9f20a6c
        }
    }
}<|MERGE_RESOLUTION|>--- conflicted
+++ resolved
@@ -14,15 +14,6 @@
     [Serializable]
     public class Convolution : Layer, IPrimaryLayer
     {
-<<<<<<< HEAD
-        protected MemoryBuffer1D<float, Stride1D.Dense>[] _deviceFilterGradients;
-        protected MemoryBuffer1D<Color, Stride1D.Dense>[] _deviceFilters;
-        protected MemoryBuffer1D<LayerInfo, Stride1D.Dense>[] _deviceInfos;
-        protected MemoryBuffer1D<Color, Stride1D.Dense>[,] _deviceInputs;
-        protected int _dimensionsMultiplier;
-        protected FeatureMap[,] _inputs;
-        private ColorTensor[] _filterGradients;
-=======
         private const int CLAMP = 1;
 
         private const float LEARNINGMULTIPLIER = 1f;
@@ -32,7 +23,6 @@
         private int _dimensionsMultiplier;
         private FeatureMap[,] _inputs;
         [JsonProperty] private Filter[] _filters;
->>>>>>> a9f20a6c
 
         /// <summary>
         /// Initializes a new instance of the <see cref="Convolution"/> layer.
@@ -90,22 +80,10 @@
 
             for(int i = 0; i < _outputDimensions; i++)
             {
-<<<<<<< HEAD
-                _deviceFilterGradients[i] = _filterGradients[i].AllocateFloat(Utility.Accelerator, true);
-            }
-
-            for (int i = 0; i < Math.Max(_outputDimensions, _inputDimensions); i++)
-            {
                 Index3D index = new(Infos(i).OutputWidth, Infos(i).OutputLength, 3);
                 for (int j = 0; j < _batchSize; j++)
                 {
-                    BackwardsFilterAction(index, _buffers.InGradientsFloat[i % _outputDimensions, j], _deviceInputs[i % _inputDimensions, j].View, _deviceFilterGradients[i % _outputDimensions].View, _deviceInfos[i % _inputDimensions].View);
-=======
-                Index3D index = new(Infos(i).OutputWidth, Infos(i).OutputLength, 3);
-                for (int j = 0; j < _batchSize; j++)
-                {
                     BackwardsFilterAction(index, _buffers.InGradientsFloat[i, j], _deviceInputs[i % _inputDimensions, j].View, _filters[i].GradientFloatGPU(), _deviceInfos[i % _inputDimensions].View);
->>>>>>> a9f20a6c
                 }
             }
 
@@ -131,22 +109,10 @@
         {
             for(int i = 0; i < _outputDimensions; i++)
             {
-<<<<<<< HEAD
-                _deviceFilters[i] = _filters[i].Allocate(Utility.Accelerator);
-            }
-
-            for (int i = 0; i < Math.Max(_outputDimensions, _inputDimensions); i++)
-            {
                 Index2D index = new(Infos(i).OutputWidth, Infos(i).OutputLength);
                 for (int j = 0; j < _batchSize; j++)
                 {
-                    ForwardAction(index, _buffers.InputsColor[i % _inputDimensions, j], _buffers.OutputsColor[i % _outputDimensions, j], _deviceFilters[i % _outputDimensions].View, _deviceInfos[i % _inputDimensions].View);
-=======
-                Index2D index = new(Infos(i).OutputWidth, Infos(i).OutputLength);
-                for (int j = 0; j < _batchSize; j++)
-                {
                     ForwardAction(index, _buffers.InputsColor[i % _inputDimensions, j], _buffers.OutputsColor[i, j], _filters[i].FilterColorGPU(), _deviceInfos[i % _inputDimensions].View);
->>>>>>> a9f20a6c
                 }
             }
 
@@ -208,24 +174,7 @@
             }
             else
             {
-<<<<<<< HEAD
-                if (_filters.Length > inputs.GetLength(0))
-                {
-                    BaseStartup(inputs, buffers, _filters.Length / inputs.GetLength(0));
-                }
-                else
-                {
-                    BaseStartup(inputs, buffers, -inputs.GetLength(0) / _filters.Length);
-                }
-                _filterGradients = new ColorTensor[_outputDimensions];
-
-                for (int i = 0; i < _outputDimensions; i++)
-                {
-                    _filterGradients[i] = new ColorTensor(_filterSize, _filterSize);
-                }
-=======
                 BaseStartup(inputs, buffers, _filters.Length / inputs.GetLength(0));
->>>>>>> a9f20a6c
             }
 
             _inputs = inputs;
@@ -351,22 +300,10 @@
 
             for(int i = 0; i < _outputDimensions; i++)
             {
-<<<<<<< HEAD
-                _deviceFilters[i] = _filters[i].Allocate(Utility.Accelerator);
-            }
-
-            for (int i = 0; i < Math.Max(_outputDimensions, _inputDimensions); i++)
-            {
                 Index3D index = new(Infos(i).OutputWidth, Infos(i).OutputLength, 3);
                 for (int j = 0; j < _batchSize; j++)
                 {
-                    BackwardsOutGradientAction(index, _buffers.InGradientsFloat[i % _outputDimensions, j], _deviceFilters[i % _outputDimensions].View, _buffers.OutGradientsFloat[i % _inputDimensions, j], _deviceInfos[i % _inputDimensions].View);
-=======
-                Index3D index = new(Infos(i).OutputWidth, Infos(i).OutputLength, 3);
-                for (int j = 0; j < _batchSize; j++)
-                {
                     BackwardsOutGradientAction(index, _buffers.InGradientsFloat[i, j], _filters[i].FilterColorGPU(), _buffers.OutGradientsFloat[i % _inputDimensions, j], _deviceInfos[i % _inputDimensions].View);
->>>>>>> a9f20a6c
                 }
             }
 
@@ -397,25 +334,11 @@
 
             for (int i = 0; i < _outputDimensions; i++)
             {
-<<<<<<< HEAD
-                _deviceFilters[i] = _filters[i].Allocate(Utility.Accelerator);
-                _deviceFilterGradients[i] = _filterGradients[i].AllocateFloat(Utility.Accelerator, true);
-            }
-
-            for (int i = 0; i < Math.Max(_outputDimensions, _inputDimensions); i++)
-            {
-                Index3D index = new(Infos(i).OutputWidth, Infos(i).OutputLength, 3);
-                for (int j = 0; j < _batchSize; j++)
-                {
-                    BackwardsOutGradientAction(index, _buffers.InGradientsFloat[i % _outputDimensions, j], _deviceFilters[i % _outputDimensions].View, _buffers.OutGradientsFloat[i % _inputDimensions, j], _deviceInfos[i % _inputDimensions].View);
-                    BackwardsFilterAction(index, _buffers.InGradientsFloat[i % _outputDimensions, j], _deviceInputs[i % _inputDimensions, j].View, _deviceFilterGradients[i % _outputDimensions].View, _deviceInfos[i % _inputDimensions].View);
-=======
                 Index3D index = new(Infos(i).OutputWidth, Infos(i).OutputLength, 3);
                 for (int j = 0; j < _batchSize; j++)
                 {
                     BackwardsOutGradientAction(index, _buffers.InGradientsFloat[i, j], _filters[i].FilterColorGPU(), _buffers.OutGradientsFloat[i % _inputDimensions, j], _deviceInfos[i % _inputDimensions].View);
                     BackwardsFilterAction(index, _buffers.InGradientsFloat[i, j], _deviceInputs[i % _inputDimensions, j].View, _filters[i].GradientFloatGPU(), _deviceInfos[i % _inputDimensions].View);
->>>>>>> a9f20a6c
                 }
             }
 
@@ -439,25 +362,9 @@
 
         public void FilterTest()
         {
-<<<<<<< HEAD
-            for (int i = 0; i < _outputDimensions; i++)
-            {
-                for (int j = 0; j < _filterSize; j++)
-                {
-                    for (int k = 0; k < _filterSize; k++)
-                    {
-                        Color gradient = _filterGradients[i][j, k].Clip(0.5f);
-                        Color first = _filtersFirstMoment[i][j, k] = firstMomentDecay * _filtersFirstMoment[i][j, k] + (1 - firstMomentDecay) * gradient;
-                        Color second = _filtersSecondMoment[i][j, k] = secondMomentDecay * _filtersSecondMoment[i][j, k] + (1 - secondMomentDecay) * Color.Pow(gradient, 2);
-                        _filters[i][j, k] -= learningRate * first / (Color.Pow(second, 0.5f) + Utility.AsymptoteErrorColor);
-                    }
-                }
-            }
-=======
             FeatureMap input = FilterTestSetup();
 
             _filters[0].TestFilterGradient(this, input, _outputs[0, 0], _buffers);
->>>>>>> a9f20a6c
         }
     }
 }