﻿using ConvolutionalNeuralNetwork.DataTypes;
using ILGPU;
using ILGPU.Runtime;
using ILGPU.Runtime.OpenCL;
using Newtonsoft.Json;
using System.Runtime.InteropServices;
using System.Runtime.Serialization;

namespace ConvolutionalNeuralNetwork.Layers
{
    /// <summary>
    /// The <see cref="BatchNormalization"/> class is a <see cref="Layer"/> for normalizing batches of <see cref="FeatureMap"/>s
    /// so that their mean is 0 and standard deviation 1.
    /// </summary>
    [Serializable]
    public class BatchNormalization : Layer, ISecondaryLayer
    {
        private static readonly Action<Index1D, ArrayView<Color>, ArrayView<Color>, ArrayView<Color>, ArrayView<Color>> s_backwardsAction = Utility.Accelerator.LoadAutoGroupedStreamKernel<Index1D, ArrayView<Color>, ArrayView<Color>, ArrayView<Color>, ArrayView<Color>>(BackwardsKernal);
        private static readonly Action<Index2D, ArrayView<Color>, ArrayView<float>, ArrayView<Color>, ArrayView<float>> s_gradientAction = Utility.Accelerator.LoadAutoGroupedStreamKernel<Index2D, ArrayView<Color>, ArrayView<float>, ArrayView<Color>, ArrayView<float>>(GradientsKernal);
        private static readonly Action<Index1D, ArrayView<Color>, ArrayView<Color>, ArrayView<Color>> s_normalizeAction = Utility.Accelerator.LoadAutoGroupedStreamKernel<Index1D, ArrayView<Color>, ArrayView<Color>, ArrayView<Color>>(ForwardKernal);
        private static readonly Action<Index2D, ArrayView<Color>, ArrayView<float>> s_sumAction = Utility.Accelerator.LoadAutoGroupedStreamKernel<Index2D, ArrayView<Color>, ArrayView<float>>(MeanKernal);
        private static readonly Action<Index2D, ArrayView<Color>, ArrayView<Color>, ArrayView<float>> s_varianceAction = Utility.Accelerator.LoadAutoGroupedStreamKernel<Index2D, ArrayView<Color>, ArrayView<Color>, ArrayView<float>>(VarianceKernal);
        
        private MemoryBuffer1D<float, Stride1D.Dense>[] _deviceGradients;
        private MemoryBuffer1D<Color, Stride1D.Dense>[,] _deviceInputs;
        private MemoryBuffer1D<Color, Stride1D.Dense>[] _deviceMeans;
        private MemoryBuffer1D<float, Stride1D.Dense>[] _deviceSums;
        private MemoryBuffer1D<Color, Stride1D.Dense>[] _deviceValues;
        private MemoryBuffer1D<float, Stride1D.Dense>[] _deviceVariances;
        private Gradients[] _gradients;
        private FeatureMap[,] _inputs;
        private ColorVector _mean;
        private ColorVector _sigma;
        [JsonProperty] private Filter _weights;
        [JsonProperty] private Filter _bias;


        /// <summary>
        /// Initializes a new instance of the <see cref="BatchNormalization"/> class.
        /// </summary>
        [JsonConstructor]
        public BatchNormalization() : base(1, 1)
        {
        }

        /// <inheritdoc/>
        [JsonIgnore] public override string Name => "Batch Normalization Layer";

        /// <inheritdoc/>
        public override void Backwards(float learningRate, float firstMomentDecay, float secondMomentDecay)
        {
            for(int i = 0; i < _inputDimensions; i++)
            {
                for(int j = 0; j < _batchSize; j++)
                    _deviceInputs[i, j] = _inputs[i, j].Allocate(Utility.Accelerator);
            }
            GPUGradients();
            GPUBackPropogate();
            for (int i = 0; i < _inputDimensions; i++)
            {
                for (int j = 0; j < _batchSize; j++)
                    _deviceInputs[i, j].Dispose();
            }
            UpdateWeights(learningRate,firstMomentDecay, secondMomentDecay);
        }

        /// <inheritdoc/>
        public override void Forward()
        {
            for (int i = 0; i < _inputDimensions; i++)
            {
                for (int j = 0; j < _batchSize; j++)
                {
                    _inputs[i, j].CopyFromBuffer(_buffers.InputsColor[i, j]);
                }
            }
            MeanGPU();
            VarianceGPU();
            NormalizeGPU();
        }

        public void GPUBackPropogate()
        {
            for (int i = 0; i < _inputDimensions; i++)
            {
                float invM = 1f / (Infos(i).Area * _batchSize);

                _deviceValues[i] = Utility.Accelerator.Allocate1D(new Color[] { _weights[i] / _sigma[i], 2 * invM * _gradients[i].SigmaGradient, _mean[i], invM * _gradients[i].MeanGradient });

                Index1D index = new(Infos(i).Area);

                for (int j = 0; j < _batchSize; j++)
                {
                    s_backwardsAction(index, _deviceInputs[i, j].View, _buffers.InGradientsColor[i, j], _buffers.OutGradientsColor[i, j], _deviceValues[i].View);
                }
            }

            Utility.Accelerator.Synchronize();

            for (int i = 0; i < _inputDimensions; i++)
            {
                _deviceValues[i].Dispose();
            }
        }

        public void GPUGradients()
        {
            for (int i = 0; i < _inputDimensions; i++)
            {
                float invM = 1f / (Infos(i).Area * _batchSize);

                _deviceValues[i] = Utility.Accelerator.Allocate1D(new Color[] { _mean[i], _weights[i] / _sigma[i], _bias[i] });

                _deviceGradients[i] = Utility.Accelerator.Allocate1D<float>(9);
                _deviceGradients[i].MemSetToZero();
                Index2D index = new(Infos(i).Area, 3);

                for (int j = 0; j < _batchSize; j++)
                {
                    s_gradientAction(index, _deviceInputs[i, j].View, _buffers.InGradientsFloat[i, j], _deviceValues[i].View, _deviceGradients[i].View);
                }
            }

            Utility.Accelerator.Synchronize();

            for (int i = 0; i < _inputDimensions; i++)
            {
                _deviceValues[i].Dispose();
                _gradients[i] = new();
                _gradients[i].CopyFromBuffer(_deviceGradients[i]);
                _deviceGradients[i].Dispose();

                _gradients[i].SigmaGradient *= Color.Pow(_sigma[i], -1.5f) * _weights[i] * -0.5f;
                _gradients[i].MeanGradient = -_gradients[i].BiasGradient * _weights[i] / _sigma[i];
            }
        }

        /// <summary>
        /// Calculates the mean of each dimension using an <see cref="ILGPU"/> kernal.
        /// </summary>
        public void MeanGPU()
        {
            for (int i = 0; i < _inputDimensions; i++)
            {
                _deviceSums[i] = Utility.Accelerator.Allocate1D<float>(3);
                _deviceSums[i].MemSetToZero();

                Index2D index = new(Infos(i).Area, 3);

                for (int j = 0; j < _batchSize; j++)
                {
                    s_sumAction(index, _buffers.InputsColor[i, j], _deviceSums[i].View);
                }
            }

            Utility.Accelerator.Synchronize();
            for (int i = 0; i < _inputDimensions; i++)
            {
                _mean[i] = (Color)_deviceSums[i] / (Infos(i).Area * _batchSize);
                _deviceSums[i].Dispose();
            }
        }

        /// <summary>
        /// Normalizes the input <see cref="FeatureMap"/>s using an <see cref="ILGPU"/> kernal.
        /// </summary>
        public void NormalizeGPU()
        {
            for (int i = 0; i < _inputDimensions; i++)
            {
                Index1D index = new(Infos(i).Area);
                _deviceValues[i] = Utility.Accelerator.Allocate1D(new Color[] { _mean[i], _weights[i] / _sigma[i], _bias[i] });

                for (int j = 0; j < _batchSize; j++)
                {
                    s_normalizeAction(index, _buffers.InputsColor[i, j], _buffers.OutputsColor[i, j], _deviceValues[i].View);
                }
            }

            Utility.Accelerator.Synchronize();
            for (int i = 0; i < _inputDimensions; i++)
            {
                _deviceValues[i].Dispose();
            }
        }

        /// <summary>
        /// Called when the layer is deserialized.
        /// Temporary function to allow for loading models that were created before Adam optimization was used implemented.
        /// </summary>
        /// <param name="context">The streaming context for deserialization.</param>
        [OnDeserialized]
        public void OnDeserialized(StreamingContext context)
        {
        }

        /// <inheritdoc/>
        public override void Reset()
        {
            _weights.Reset(Color.One);
            _bias.Reset(Color.Zero);
        }

        /// <inheritdoc/>
        public override FeatureMap[,] Startup(FeatureMap[,] inputs, IOBuffers buffers)
        {
            BaseStartup(inputs, buffers);

            if (_weights == null)
            {
                _weights = new Filter(_inputDimensions, Color.One);
                _bias = new Filter(_inputDimensions, Color.Zero);
            }

            _mean = new ColorVector(_inputDimensions);
            _sigma = new ColorVector(_inputDimensions);
            _gradients = new Gradients[_inputDimensions];


            _inputs = inputs;
            _deviceMeans = new MemoryBuffer1D<Color, Stride1D.Dense>[_inputDimensions];
            _deviceGradients = new MemoryBuffer1D<float, Stride1D.Dense>[_inputDimensions];
            _deviceValues = new MemoryBuffer1D<Color, Stride1D.Dense>[_inputDimensions];
            _deviceSums = new MemoryBuffer1D<float, Stride1D.Dense>[_inputDimensions];
            _deviceVariances = new MemoryBuffer1D<float, Stride1D.Dense>[_inputDimensions];
            _deviceInputs = new MemoryBuffer1D<Color, Stride1D.Dense>[_inputDimensions, _batchSize];

            return _outputs;
        }

        public void UpdateWeights(float learningRate, float firstMomentDecay, float secondMomentDecay)
        {
            for (int i = 0; i < _inputDimensions; i++)
            {
<<<<<<< HEAD
                Color gradient = _gradients[i].WeightGradient.Clip(0.5f);
                Color first = _weightFirstMoment[i] = firstMomentDecay * _weightFirstMoment[i] + (1 - firstMomentDecay) * gradient;
                Color second = _weightSecondMoment[i] = secondMomentDecay * _weightSecondMoment[i] + (1 - secondMomentDecay) * Color.Pow(gradient, 2);
                _weight[i] -= learningRate * first / (Color.Pow(second, 0.5f) + Utility.AsymptoteErrorColor);

                gradient = _gradients[i].BiasGradient.Clip(0.5f);
                first = _biasFirstMoment[i] = firstMomentDecay * _biasFirstMoment[i] + (1 - firstMomentDecay) * gradient;
                second = _biasSecondMoment[i] = secondMomentDecay * _biasSecondMoment[i] + (1 - secondMomentDecay) * Color.Pow(gradient, 2);
                _bias[i] -= learningRate * first / (Color.Pow(second, 0.5f) + Utility.AsymptoteErrorColor);
=======
                _weights.SetGradient(i, _gradients[i].WeightGradient, learningRate, firstMomentDecay, secondMomentDecay);
                _bias.SetGradient(i, _gradients[i].BiasGradient, learningRate, firstMomentDecay, secondMomentDecay);
>>>>>>> a9f20a6c
            }
        }

        public void FilterTest()
        {
            FeatureMap input = FilterTestSetup();

            _weights.TestFilterGradient(this, input, _outputs[0, 0], _buffers);
            _bias.TestFilterGradient(this, input, _outputs[0, 0], _buffers);
        }

        /// <summary>
        /// Calculates the standard deviation of each dimension using an <see cref="ILGPU"/> kernal.
        /// </summary>
        public void VarianceGPU()
        {
            for (int i = 0; i < _inputDimensions; i++)
            {
                _deviceMeans[i] = Utility.Accelerator.Allocate1D(new Color[] { _mean[i] });
                _deviceVariances[i] = Utility.Accelerator.Allocate1D<float>(3);
                _deviceVariances[i].MemSetToZero();

                Index2D index = new(Infos(i).Area, 3);

                for (int j = 0; j < _batchSize; j++)
                {
                    s_varianceAction(index, _buffers.InputsColor[i, j], _deviceMeans[i].View, _deviceVariances[i].View);
                }
            }

            Utility.Accelerator.Synchronize();
            for (int i = 0; i < _inputDimensions; i++)
            {
                _sigma[i] = Color.Pow((Color)_deviceVariances[i] / (Infos(i).Area * _batchSize) + Utility.AsymptoteErrorColor, 0.5f);
                _deviceMeans[i].Dispose();
                _deviceVariances[i].Dispose();
            }
        }

        /// <summary>
        /// An ILGPU kernal to calculate the gradients for backpropagating the previous layer.
        /// </summary>
        /// <param name="index">The index of the current kernal calculation to be made.</param>
        /// <param name="input">An <see cref="ArrayView1D{T, TStride}"/> of <see cref="Color"/>s containing the input from the
        /// previous <see cref="Layer"/>.</param>
        /// <param name="inGradient">An <see cref="ArrayView1D{T, TStride}"/> of <see cref="Color"/>s containing the incoming
        /// gradient from the following <see cref="Layer"/>.</param>
        /// <param name="outGradient">An <see cref="ArrayView1D{T, TStride}"/> of floats to sum the outgoing gradient.
        /// Because <see cref="Color"/> cannot be summed atomically, every three floats represents a single
        /// <see cref="Color"/> in the gradient.</param>
        /// <param name="values">An <see cref="ArrayView1D{T, TStride}"/> of <see cref="Color"/>s used in the equation
        /// to calculate the outGradient.</param>
        /// <param name="info">The <see cref="StaticLayerInfo"/> for the current dimension at the first index of an <see cref="ArrayView1D{T, TStride}"/>.</param>
        private static void BackwardsKernal(Index1D index, ArrayView<Color> input, ArrayView<Color> inGradient, ArrayView<Color> outGradient, ArrayView<Color> values)
        {
<<<<<<< HEAD
            outGradient[index.X] = (inGradient[index.X] * values[0] + values[1] * (input[index.X] - values[2]) + values[3]);
=======
            outGradient[index.X] = (inGradient[index.X] * values[0] + values[1] * (input[index.X] - values[2]) + values[3]).Clip(1);
>>>>>>> a9f20a6c
        }

        /// <summary>
        /// An ILGPU kernal for normalizing a <see cref="FeatureMap"/>.
        /// </summary>
        /// <param name="index">The index of the current kernal calculation to be made.</param>
        /// <param name="input">An <see cref="ArrayView1D{T, TStride}"/> of <see cref="Color"/>s containing the input from the
        /// previous <see cref="Layer"/>.</param>
        /// <param name="normalized">An <see cref="ArrayView1D{T, TStride}"/> of <see cref="Color"/>s to set for the outgoing
        /// convoluted <see cref="FeatureMap"/>.</param>
        /// <param name="values">An <see cref="ArrayView1D{T, TStride}"/> of <see cref="Color"/>s used in the equation to
        /// calculate the normalized <see cref="Color"/>.</param>
        /// <param name="info">The <see cref="LayerInfo"/> for the current dimension at the first index of an <see cref="ArrayView1D{T, TStride}"/>.</param>
        private static void ForwardKernal(Index1D index, ArrayView<Color> input, ArrayView<Color> normalized, ArrayView<Color> values)
        {
            normalized[index.X] = (input[index.X] - values[0]) * values[1] + values[2];
        }

        private static void GradientsKernal(Index2D index, ArrayView<Color> input, ArrayView<float> inGradient, ArrayView<Color> values, ArrayView<float> gradients)
        {
            float meanOffset = input[index.X][index.Y] - values[0][index.Y];
            float gradient = inGradient[3 * index.X + index.Y];
            
            float normalized = meanOffset * values[1][index.Y] + values[2][index.Y];

            Atomic.Add(ref gradients[index.Y], gradient * normalized);
            Atomic.Add(ref gradients[index.Y + 3], gradient);
            Atomic.Add(ref gradients[index.Y + 6], gradient * meanOffset);
        }

        private static void MeanKernal(Index2D index, ArrayView<Color> input, ArrayView<float> mean)
        {
            Atomic.Add(ref mean[index.Y], input[index.X][index.Y]);
        }

        private static void VarianceKernal(Index2D index, ArrayView<Color> input, ArrayView<Color> mean, ArrayView<float> variance)
        {
            float difference = input[index.X][index.Y] - mean[0][index.Y];
            Atomic.Add(ref variance[index.Y], difference * difference);
        }

        /// <summary>
        /// Gets the <see cref="StaticLayerInfo"/> for a particular dimension.
        /// </summary>
        /// <param name="index">The dimension who <see cref="StaticLayerInfo"/> is needed.</param>
        /// <returns>Return the <see cref="StaticLayerInfo"/> corresponding to an input dimension.</returns>
        private StaticLayerInfo Infos(int index)
        {
            return (StaticLayerInfo)_layerInfos[index];
        }

        /// <summary>
        /// The <see cref="Gradients"/> struct is a collection of different gradients used for backpropagating through <see cref="BatchNormalization"/> layers.
        /// </summary>
        [StructLayout(LayoutKind.Sequential)]
        public class Gradients
        {
            private Color _weightGradient;
            private Color _biasGradient;
            private Color _sigmaGradient;

            /// <value>The gradient for the dimensions weight.</value>
            public Color WeightGradient { get => _weightGradient; set => _weightGradient = value; }

            /// <value>The gradient for the dimensions bias.</value>
            public Color BiasGradient { get => _biasGradient; set => _biasGradient = value; }

            /// <value>The gradient for the dimensions standard deviation.</value>
            public Color SigmaGradient { get => _sigmaGradient; set => _sigmaGradient = value; }

            /// <value>The gradient for the dimensions mean.</value>
            public Color MeanGradient { get; set; }

            /// <summary>
            /// Copies the pixel data from a <see cref="MemoryBuffer1D{T, TStride}"/> of floats.
            /// Because <see cref="Color"/> cannot be summed atomically on an <see cref="ILGPU"/> kernal, every three floats represents a single
            /// <see cref="Color"/> in the gradient. The <see cref="Gradients"/> is then treated as a <see cref="Span{T}"/> of floats, instead of
            /// a struct of <see cref="Color"/>.
            /// </summary>
            /// <param name="buffer">The <see cref="MemoryBuffer1D{T, TStride}"/> with the source floats.</param>
            public void CopyFromBuffer(MemoryBuffer1D<float, Stride1D.Dense> buffer)
            {
                unsafe
                {
                    fixed (void* startAddress = &_weightGradient)
                        buffer.AsArrayView<float>(0, 9).CopyToCPU(new Span<float>(startAddress, 9));
                }
            }
        }
    }
}<|MERGE_RESOLUTION|>--- conflicted
+++ resolved
@@ -232,20 +232,8 @@
         {
             for (int i = 0; i < _inputDimensions; i++)
             {
-<<<<<<< HEAD
-                Color gradient = _gradients[i].WeightGradient.Clip(0.5f);
-                Color first = _weightFirstMoment[i] = firstMomentDecay * _weightFirstMoment[i] + (1 - firstMomentDecay) * gradient;
-                Color second = _weightSecondMoment[i] = secondMomentDecay * _weightSecondMoment[i] + (1 - secondMomentDecay) * Color.Pow(gradient, 2);
-                _weight[i] -= learningRate * first / (Color.Pow(second, 0.5f) + Utility.AsymptoteErrorColor);
-
-                gradient = _gradients[i].BiasGradient.Clip(0.5f);
-                first = _biasFirstMoment[i] = firstMomentDecay * _biasFirstMoment[i] + (1 - firstMomentDecay) * gradient;
-                second = _biasSecondMoment[i] = secondMomentDecay * _biasSecondMoment[i] + (1 - secondMomentDecay) * Color.Pow(gradient, 2);
-                _bias[i] -= learningRate * first / (Color.Pow(second, 0.5f) + Utility.AsymptoteErrorColor);
-=======
                 _weights.SetGradient(i, _gradients[i].WeightGradient, learningRate, firstMomentDecay, secondMomentDecay);
                 _bias.SetGradient(i, _gradients[i].BiasGradient, learningRate, firstMomentDecay, secondMomentDecay);
->>>>>>> a9f20a6c
             }
         }
 
@@ -301,11 +289,7 @@
         /// <param name="info">The <see cref="StaticLayerInfo"/> for the current dimension at the first index of an <see cref="ArrayView1D{T, TStride}"/>.</param>
         private static void BackwardsKernal(Index1D index, ArrayView<Color> input, ArrayView<Color> inGradient, ArrayView<Color> outGradient, ArrayView<Color> values)
         {
-<<<<<<< HEAD
-            outGradient[index.X] = (inGradient[index.X] * values[0] + values[1] * (input[index.X] - values[2]) + values[3]);
-=======
             outGradient[index.X] = (inGradient[index.X] * values[0] + values[1] * (input[index.X] - values[2]) + values[3]).Clip(1);
->>>>>>> a9f20a6c
         }
 
         /// <summary>
