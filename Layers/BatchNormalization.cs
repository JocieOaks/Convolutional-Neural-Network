﻿using ConvolutionalNeuralNetwork.DataTypes;
using ILGPU;
using ILGPU.Runtime;
using Newtonsoft.Json;
using System.Runtime.InteropServices;
using System.Runtime.Serialization;

namespace ConvolutionalNeuralNetwork.Layers
{
    /// <summary>
    /// The <see cref="BatchNormalization"/> class is a <see cref="Layer"/> for normalizing batches of <see cref="FeatureMap"/>s
    /// so that their mean is 0 and standard deviation 1.
    /// </summary>
    [Serializable]
    public class BatchNormalization : Layer, ISecondaryLayer
    {
        [JsonProperty] private ColorVector _bias;
        [JsonProperty] private ColorVector _biasFirstMoment;
        [JsonProperty] private ColorVector _biasSecondMoment;
        private MemoryBuffer1D<float, Stride1D.Dense>[] _deviceGradients;
        private MemoryBuffer1D<SingleLayerInfo, Stride1D.Dense>[] _deviceInfos;
        private MemoryBuffer1D<Color, Stride1D.Dense>[] _deviceMeans;
        private MemoryBuffer1D<float, Stride1D.Dense>[] _deviceSums;
        private MemoryBuffer1D<Color, Stride1D.Dense>[] _deviceValues;
        private MemoryBuffer1D<float, Stride1D.Dense>[] _deviceVariances;
        private ColorVector _mean;
        private ColorVector _sigma;
        [JsonProperty] private ColorVector _weight;
        [JsonProperty] private ColorVector _weightFirstMoment;
        [JsonProperty] private ColorVector _weightSecondMoment;

        /// <summary>
        /// Initializes a new instance of the <see cref="BatchNormalization"/> class.
        /// </summary>
        [JsonConstructor]
        public BatchNormalization() : base(1, 1)
        {
        }

        /// <inheritdoc/>
        [JsonIgnore] public override string Name => "Batch Normalization Layer";

        /// <inheritdoc/>
        public override void Backwards(float learningRate, float firstMomentDecay, float secondMomentDecay)
        {
            Context context = ConvolutionalNeuralNetwork.Utility.Context;
            Accelerator accelerator = ConvolutionalNeuralNetwork.Utility.Accelerator;

            Gradients[] gradients = new Gradients[_inputDimensions];

            var gradientKernal = accelerator.LoadAutoGroupedStreamKernel<Index3D, ArrayView<Color>, ArrayView<Color>, ArrayView<Color>, ArrayView<Color>, ArrayView<float>, ArrayView<SingleLayerInfo>>(GradientsKernal);

            for (int i = 0; i < _inputDimensions; i++)
            {
                _deviceInfos[i] = accelerator.Allocate1D(new SingleLayerInfo[] { Infos(i) });
                _deviceGradients[i] = accelerator.Allocate1D<float>(9);
                _deviceMeans[i] = accelerator.Allocate1D(new Color[] { _mean[i] });
                Index3D index = new(Infos(i).Width, Infos(i).Length, 3);

                for (int j = 0; j < _batchSize; j++)
                {
                    _deviceInputs[i, j] = _inputs[i, j].Allocate(accelerator);
                    _deviceInGradients[i, j] = _inGradients[i, j].Allocate(accelerator);
                    _deviceOutputs[i, j] = _outputs[i, j].Allocate(accelerator);

                    gradientKernal(index, _deviceInputs[i, j].View, _deviceInGradients[i, j].View, _deviceOutputs[i, j].View, _deviceMeans[i].View, _deviceGradients[i].View, _deviceInfos[i].View);
                }
            }

            accelerator.Synchronize();

            var backwardsKernal = accelerator.LoadAutoGroupedStreamKernel<Index3D, ArrayView<Color>, ArrayView<Color>, ArrayView<float>, ArrayView<Color>, ArrayView<SingleLayerInfo>>(BackwardsKernal);

            for (int i = 0; i < _inputDimensions; i++)
            {
                gradients[i] = new();
                gradients[i].CopyFromBuffer(_deviceGradients[i]);
                _deviceGradients[i].Dispose();

                gradients[i].SigmaGradient *= Color.Pow(_sigma[i], -1.5f) * _weight[i] * -0.5f;
                gradients[i].MeanGradient = -gradients[i].BiasGradient * _weight[i] / _sigma[i];

                float invM = 1f / (Infos(i).Area * _batchSize);

                _deviceValues[i] = accelerator.Allocate1D(new Color[] { _weight[i] / _sigma[i], 2 * invM * gradients[i].SigmaGradient, _mean[i], invM * gradients[i].MeanGradient });

                Index3D index = new(Infos(i).Width, Infos(i).Length, 3);

                for (int j = 0; j < _batchSize; j++)
                {
                    _deviceOutGradients[i, j] = _outGradients[i, j].AllocateFloat(accelerator);

                    backwardsKernal(index, _deviceInputs[i, j].View, _deviceInGradients[i, j].View, _deviceOutGradients[i, j].View, _deviceValues[i].View, _deviceInfos[i].View);
                }
            }

            accelerator.Synchronize();

            for (int i = 0; i < _inputDimensions; i++)
            {
                for (int j = 0; j < _batchSize; j++)
                {
                    _outGradients[i, j].CopyFromBuffer(_deviceOutGradients[i, j]);
                    _deviceOutGradients[i, j].Dispose();
                    _deviceInputs[i, j].Dispose();
                    _deviceInGradients[i, j].Dispose();
                    _deviceOutputs[i, j].Dispose();
                }

                Color first = _weightFirstMoment[i] = firstMomentDecay * _weightFirstMoment[i] + (1 - firstMomentDecay) * gradients[i].WeightGradient;
<<<<<<< HEAD
                Color second = _weightSecondMoment[i] = secondMomentDecay * _weightSecondMoment[i] + (1 - secondMomentDecay) * Color.Pow(first, 2);
                _weight[i] -= learningRate * first / (Color.Pow(second, 0.5f) + Utility.AsymptoteErrorColor);

                first = _biasFirstMoment[i] = firstMomentDecay * _biasFirstMoment[i] + (1 - firstMomentDecay) * gradients[i].BiasGradient;
                second = _biasSecondMoment[i] = secondMomentDecay * _biasSecondMoment[i] + (1 - secondMomentDecay) * Color.Pow(first, 2);
=======
                Color second = _weightSecondMoment[i] = secondMomentDecay * _weightSecondMoment[i] + (1 - secondMomentDecay) * Color.Pow(gradients[i].WeightGradient, 2);
                _weight[i] -= learningRate * first / (Color.Pow(second, 0.5f) + Utility.AsymptoteErrorColor);

                first = _biasFirstMoment[i] = firstMomentDecay * _biasFirstMoment[i] + (1 - firstMomentDecay) * gradients[i].BiasGradient;
                second = _biasSecondMoment[i] = secondMomentDecay * _biasSecondMoment[i] + (1 - secondMomentDecay) * Color.Pow(gradients[i].BiasGradient, 2);
>>>>>>> 58255f21
                _weight[i] -= learningRate * first / (Color.Pow(second, 0.5f) + Utility.AsymptoteErrorColor);

                _deviceInfos[i].Dispose();
                _deviceMeans[i].Dispose();
                _deviceValues[i].Dispose();
            }
        }

        /// <inheritdoc/>
        public override void Forward()
        {
            Context context = ConvolutionalNeuralNetwork.Utility.Context;
            Accelerator accelerator = ConvolutionalNeuralNetwork.Utility.Accelerator;

            var sumKernal = accelerator.LoadAutoGroupedStreamKernel<Index3D, ArrayView<Color>, ArrayView<float>, ArrayView<SingleLayerInfo>>(MeanKernal);

            for (int i = 0; i < _inputDimensions; i++)
            {
                _deviceInfos[i] = accelerator.Allocate1D(new SingleLayerInfo[] { Infos(i) });
                _deviceSums[i] = accelerator.Allocate1D<float>(3);

                Index3D index = new(Infos(i).Width, Infos(i).Length, 3);

                for (int j = 0; j < _batchSize; j++)
                {
                    _deviceInputs[i, j] = _inputs[i, j].Allocate(accelerator);

                    sumKernal(index, _deviceInputs[i, j].View, _deviceSums[i].View, _deviceInfos[i].View);
                }
            }

            accelerator.Synchronize();

            var varianceKernal = accelerator.LoadAutoGroupedStreamKernel<Index3D, ArrayView<Color>, ArrayView<Color>, ArrayView<float>, ArrayView<SingleLayerInfo>>(VarianceKernal);

            for (int i = 0; i < _inputDimensions; i++)
            {
                _mean[i] = (Color)_deviceSums[i] / (Infos(i).Area * _batchSize);

                _deviceMeans[i] = accelerator.Allocate1D(new Color[] { _mean[i] });
                _deviceVariances[i] = accelerator.Allocate1D<float>(3);

                Index3D index = new(Infos(i).Width, Infos(i).Length, 3);

                for (int j = 0; j < _batchSize; j++)
                {
                    varianceKernal(index, _deviceInputs[i, j].View, _deviceMeans[i].View, _deviceVariances[i].View, _deviceInfos[i].View);
                }
            }

            accelerator.Synchronize();

            var normalizeKernal = accelerator.LoadAutoGroupedStreamKernel<Index2D, ArrayView<Color>, ArrayView<Color>, ArrayView<Color>, ArrayView<SingleLayerInfo>>(ForwardKernal);

            for (int i = 0; i < _inputDimensions; i++)
            {
                _sigma[i] = Color.Pow((Color)_deviceVariances[i] / (Infos(i).Area * _batchSize) + new Color(ConvolutionalNeuralNetwork.Utility.ASYMPTOTEERRORCORRECTION), 0.5f);

                Index2D index = new(Infos(i).Width, Infos(i).Length);
                _deviceValues[i] = accelerator.Allocate1D(new Color[] { _mean[i], _weight[i] / _sigma[i], _bias[i] });

                for (int j = 0; j < _batchSize; j++)
                {
                    _deviceOutputs[i, j] = _outputs[i, j].AllocateEmpty(accelerator);

                    normalizeKernal(index, _deviceInputs[i, j].View, _deviceOutputs[i, j].View, _deviceValues[i].View, _deviceInfos[i].View);
                }
            }

            accelerator.Synchronize();
            for (int i = 0; i < _inputDimensions; i++)
            {
                for (int j = 0; j < _batchSize; j++)
                {
                    _outputs[i, j].CopyFromBuffer(_deviceOutputs[i, j]);
                    _deviceOutputs[i, j].Dispose();
                    _deviceInputs[i, j].Dispose();
                }
                _deviceInfos[i].Dispose();
                _deviceSums[i].Dispose();
                _deviceMeans[i].Dispose();
                _deviceVariances[i].Dispose();
                _deviceValues[i].Dispose();
            }
        }

        /// <summary>
        /// Called when the layer is deserialized.
        /// Temporary function to allow for loading models that were created before Adam optimization was used implemented.
        /// </summary>
        /// <param name="context">The streaming context for deserialization.</param>
        [OnDeserialized]
        public void OnDeserialized(StreamingContext context)
        {
            if (_weightFirstMoment == null || _weightSecondMoment == null || _biasFirstMoment == null || _biasSecondMoment == null)
            {
                _weightFirstMoment = new ColorVector(_weight.Length);
                _weightSecondMoment = new ColorVector(_weight.Length);
                _biasFirstMoment = new ColorVector(_bias.Length);
                _biasSecondMoment = new ColorVector(_bias.Length);
            }
        }

        /// <inheritdoc/>
        public override void Reset()
        {
            for (int i = 0; i < _inputDimensions; i++)
            {
                _weight[i] = new Color(1);
                _bias[i] = new Color(0);
            }
        }



        /// <inheritdoc/>
        public override (FeatureMap[,], FeatureMap[,]) Startup(FeatureMap[,] inputs, FeatureMap[,] outGradients)
        {
            BaseStartup(inputs, outGradients);

            if (_weight == null)
            {
                _weight = new ColorVector(_inputDimensions);
                _weightFirstMoment = new ColorVector(_inputDimensions);
                _weightSecondMoment = new ColorVector(_inputDimensions);
                _bias = new ColorVector(_inputDimensions);
                _biasFirstMoment = new ColorVector(_inputDimensions);
                _biasSecondMoment = new ColorVector(_inputDimensions);
                for (int i = 0; i < _inputDimensions; i++)
                {
                    _weight[i] = new Color(1);
                }
            }

            _mean = new ColorVector(_inputDimensions);
            _sigma = new ColorVector(_inputDimensions);

            _deviceInfos = new MemoryBuffer1D<SingleLayerInfo, Stride1D.Dense>[_inputDimensions];
            _deviceMeans = new MemoryBuffer1D<Color, Stride1D.Dense>[_inputDimensions];
            _deviceGradients = new MemoryBuffer1D<float, Stride1D.Dense>[_inputDimensions];
            _deviceValues = new MemoryBuffer1D<Color, Stride1D.Dense>[_inputDimensions];
            _deviceSums = new MemoryBuffer1D<float, Stride1D.Dense>[_inputDimensions];
            _deviceVariances = new MemoryBuffer1D<float, Stride1D.Dense>[_inputDimensions];

            return (_outputs, _inGradients);
        }

        /// <summary>
        /// An ILGPU kernal to calculate the gradients for backpropagating the previous layer.
        /// </summary>
        /// <param name="index">The index of the current kernal calculation to be made.</param>
        /// <param name="input">An <see cref="ArrayView1D{T, TStride}"/> of <see cref="Color"/>s containing the input from the
        /// previous <see cref="Layer"/>.</param>
        /// <param name="inGradient">An <see cref="ArrayView1D{T, TStride}"/> of <see cref="Color"/>s containing the incoming
        /// gradient from the following <see cref="Layer"/>.</param>
        /// <param name="outGradient">An <see cref="ArrayView1D{T, TStride}"/> of floats to sum the outgoing gradient.
        /// Because <see cref="Color"/> cannot be summed atomically, every three floats represents a single
        /// <see cref="Color"/> in the gradient.</param>
        /// <param name="values">An <see cref="ArrayView1D{T, TStride}"/> of <see cref="Color"/>s used in the equation
        /// to calculate the outGradient.</param>
        /// <param name="info">The <see cref="SingleLayerInfo"/> for the current dimension at the first index of an <see cref="ArrayView1D{T, TStride}"/>.</param>
        private static void BackwardsKernal(Index3D index, ArrayView<Color> input, ArrayView<Color> inGradient, ArrayView<float> outGradient, ArrayView<Color> values, ArrayView<SingleLayerInfo> info)
        {
            int mapsIndex = info[0].Index(index.X, index.Y);
            outGradient[mapsIndex * 3 + index.Z] = (inGradient[mapsIndex] * values[0] + values[1] * (input[mapsIndex] - values[2]) + values[3]).Clamp(1)[index.Z];
        }

        /// <summary>
        /// An ILGPU kernal for normalizing a <see cref="FeatureMap"/>.
        /// </summary>
        /// <param name="index">The index of the current kernal calculation to be made.</param>
        /// <param name="input">An <see cref="ArrayView1D{T, TStride}"/> of <see cref="Color"/>s containing the input from the
        /// previous <see cref="Layer"/>.</param>
        /// <param name="normalized">An <see cref="ArrayView1D{T, TStride}"/> of <see cref="Color"/>s to set for the outgoing
        /// convoluted <see cref="FeatureMap"/>.</param>
        /// <param name="values">An <see cref="ArrayView1D{T, TStride}"/> of <see cref="Color"/>s used in the equation to 
        /// calculate the normalized <see cref="Color"/>.</param>
        /// <param name="info">The <see cref="LayerInfo"/> for the current dimension at the first index of an <see cref="ArrayView1D{T, TStride}"/>.</param>
        private static void ForwardKernal(Index2D index, ArrayView<Color> input, ArrayView<Color> normalized, ArrayView<Color> values, ArrayView<SingleLayerInfo> info)
        {
            int mapsIndex = info[0].Index(index.X, index.Y);
            normalized[mapsIndex] = (input[mapsIndex] - values[0]) * values[1] + values[2];
        }

        private static void GradientsKernal(Index3D index, ArrayView<Color> input, ArrayView<Color> inGradient, ArrayView<Color> normalized, ArrayView<Color> mean, ArrayView<float> gradients, ArrayView<SingleLayerInfo> layer)
        {
            int gradientIndex = layer[0].Index(index.X, index.Y);
            float gradient = inGradient[gradientIndex][index.Z];
            Atomic.Add(ref gradients[index.Z], gradient * normalized[gradientIndex][index.Z]);
            Atomic.Add(ref gradients[index.Z + 3], gradient);
            Atomic.Add(ref gradients[index.Z + 6], gradient * (input[gradientIndex][index.Z] - mean[0][index.Z]));
        }

        private static void MeanKernal(Index3D index, ArrayView<Color> input, ArrayView<float> mean, ArrayView<SingleLayerInfo> info)
        {
            int inputIndex = info[0].Index(index.X, index.Y);
            Atomic.Add(ref mean[index.Z], input[inputIndex][index.Z]);
        }

        private static void VarianceKernal(Index3D index, ArrayView<Color> input, ArrayView<Color> mean, ArrayView<float> variance, ArrayView<SingleLayerInfo> info)
        {
            int inputIndex = info[0].Index(index.X, index.Y);
            float difference = input[inputIndex][index.Z] - mean[0][index.Z];
            Atomic.Add(ref variance[index.Z], difference * difference);
        }

        /// <summary>
        /// Gets the <see cref="SingleLayerInfo"/> for a particular dimension.
        /// </summary>
        /// <param name="index">The dimension who <see cref="SingleLayerInfo"/> is needed.</param>
        /// <returns>Return the <see cref="SingleLayerInfo"/> corresponding to an input dimension.</returns>
        private SingleLayerInfo Infos(int index)
        {
            return (SingleLayerInfo)_layerInfos[index];
        }

        [StructLayout(LayoutKind.Sequential)]
        private struct Gradients
        {
            private Color _weightGradient;
            private Color _biasGradient;
            private Color _sigmaGradient;
            public Color WeightGradient => _weightGradient;
            public Color BiasGradient => _biasGradient;
            public Color SigmaGradient { get => _sigmaGradient; set => _sigmaGradient = value; }
            public Color MeanGradient { get; set; }
            public Color Sigma { get; set; }
            public Color Mean { get; set; }

            public void CopyFromBuffer(MemoryBuffer1D<float, Stride1D.Dense> floats)
            {
                unsafe
                {
                    fixed (void* startAddress = &_weightGradient)
                        floats.AsArrayView<float>(0, 9).CopyToCPU(new Span<float>(startAddress, 9));
                }
            }
        }
    }
}<|MERGE_RESOLUTION|>--- conflicted
+++ resolved
@@ -108,19 +108,11 @@
                 }
 
                 Color first = _weightFirstMoment[i] = firstMomentDecay * _weightFirstMoment[i] + (1 - firstMomentDecay) * gradients[i].WeightGradient;
-<<<<<<< HEAD
-                Color second = _weightSecondMoment[i] = secondMomentDecay * _weightSecondMoment[i] + (1 - secondMomentDecay) * Color.Pow(first, 2);
-                _weight[i] -= learningRate * first / (Color.Pow(second, 0.5f) + Utility.AsymptoteErrorColor);
-
-                first = _biasFirstMoment[i] = firstMomentDecay * _biasFirstMoment[i] + (1 - firstMomentDecay) * gradients[i].BiasGradient;
-                second = _biasSecondMoment[i] = secondMomentDecay * _biasSecondMoment[i] + (1 - secondMomentDecay) * Color.Pow(first, 2);
-=======
                 Color second = _weightSecondMoment[i] = secondMomentDecay * _weightSecondMoment[i] + (1 - secondMomentDecay) * Color.Pow(gradients[i].WeightGradient, 2);
                 _weight[i] -= learningRate * first / (Color.Pow(second, 0.5f) + Utility.AsymptoteErrorColor);
 
                 first = _biasFirstMoment[i] = firstMomentDecay * _biasFirstMoment[i] + (1 - firstMomentDecay) * gradients[i].BiasGradient;
                 second = _biasSecondMoment[i] = secondMomentDecay * _biasSecondMoment[i] + (1 - secondMomentDecay) * Color.Pow(gradients[i].BiasGradient, 2);
->>>>>>> 58255f21
                 _weight[i] -= learningRate * first / (Color.Pow(second, 0.5f) + Utility.AsymptoteErrorColor);
 
                 _deviceInfos[i].Dispose();
