﻿using ConvolutionalNeuralNetwork.DataTypes;
using ILGPU;
using ILGPU.Runtime;
using Newtonsoft.Json;
using System.Collections.Generic;
using System.Runtime.Serialization;

namespace ConvolutionalNeuralNetwork.Layers
{
    public class LatentConvolution : Layer, IPrimaryLayer
    {
        protected const int CLAMP = 1;

        protected const float LEARNINGMULTIPLIER = 1f;

        private float[,][] _filterGradients;
        private Color[,][] _filters;

        protected MemoryBuffer1D<float, Stride1D.Dense>[,] _deviceFilterGradients;
        protected MemoryBuffer1D<Color, Stride1D.Dense>[,] _deviceFilters;
        protected MemoryBuffer1D<LayerInfo, Stride1D.Dense>[] _deviceInfos;

        protected int _dimensionsMultiplier;

        [JsonIgnore] public bool[][] Bools { get; set; }
        [JsonIgnore] public float[][] Floats { get; set; }

        [JsonProperty] private ColorVector[,] _boolFilterVector;
        [JsonProperty] private ColorVector[,] _floatFilterVector;
        [JsonProperty] private ColorVector[,] _boolsFirstMoment;
        [JsonProperty] private ColorVector[,] _boolsSecondMoment;
        [JsonProperty] private ColorVector[,] _floatsFirstMoment;
        [JsonProperty] private ColorVector[,] _floatsSecondMoment;

        public LatentConvolution(int filterSize, int stride, int outputDimensionsMultiplier) : base(filterSize, stride)
        {
            _dimensionsMultiplier = outputDimensionsMultiplier;
        }

        [JsonConstructor]
        private LatentConvolution() : base()
        {
        }

        public override string Name => "Convolutional Key Layer";

        protected FeatureMap[,] Convoluted => _outputs;

        public override void Backwards(float learningRate, float firstMomentDecay, float secondMomentDecay)
        {
            Accelerator accelerator = Utility.Accelerator;

            var backwardsOutKernal = accelerator.LoadAutoGroupedStreamKernel<Index3D, ArrayView<Color>, ArrayView<Color>, ArrayView<float>, ArrayView<LayerInfo>>(BackwardsOutKernal);
            var backwardsGradientKernal = accelerator.LoadAutoGroupedStreamKernel<Index3D, ArrayView<Color>, ArrayView<Color>, ArrayView<float>, ArrayView<LayerInfo>>(BackwardsGradientKernal);

            for (int i = 0; i < _inputDimensions; i++)
            {
                _deviceInfos[i] = accelerator.Allocate1D(new LayerInfo[] { Infos(i) });
                for (int j = 0; j < _batchSize; j++)
                {
                    _deviceInputs[i, j] = _inputs[i, j].Allocate(accelerator);
                    _deviceOutGradients[i, j] = _outGradients[i, j].AllocateFloat(accelerator);
                }
            }

            for (int i = 0; i < _outputDimensions; i++)
            {
                Index3D index = new(Infos(i).OutputWidth, Infos(i).OutputLength, 3);
                for (int j = 0; j < _batchSize; j++)
                {
                    _deviceFilters[i, j] = accelerator.Allocate1D(_filters[i, j]);
                    _deviceFilterGradients[i, j] = accelerator.Allocate1D<float>(_filterGradients[i, j].Length);
                    _deviceInGradients[i, j] = _inGradients[i, j].Allocate(accelerator);

                    backwardsOutKernal(index, _deviceInGradients[i, j].View, _deviceFilters[i, j].View, _deviceOutGradients[i % _inputDimensions, j].View, _deviceInfos[i % _inputDimensions].View);
                    backwardsGradientKernal(index, _deviceInGradients[i, j].View, _deviceInputs[i % _inputDimensions, j].View, _deviceFilterGradients[i, j].View, _deviceInfos[i % _inputDimensions].View);
                }
            }

            accelerator.Synchronize();

            for (int i = 0; i < _inputDimensions; i++)
            {
                for (int j = 0; j < _batchSize; j++)
                {
                    _outGradients[i, j].CopyFromBuffer(_deviceOutGradients[i, j]);
                    _deviceOutGradients[i, j].Dispose();
                    _deviceInputs[i, j].Dispose();
                }
                _deviceInfos[i].Dispose();
            }

            for (int i = 0; i < _outputDimensions; i++)
            {
                for (int j = 0; j < _batchSize; j++)
                {
                    _deviceInGradients[i, j].Dispose();
                    _deviceFilterGradients[i, j].CopyToCPU(_filterGradients[i, j]);
                    _deviceFilterGradients[i, j].Dispose();
                    _deviceFilters[i, j].Dispose();
                }
            }

            for (int i = 0; i < _outputDimensions; i++)
            {
                for (int j = 0; j < _batchSize; j++)
                {
                    for (int k = 0; k < _filterSize * _filterSize; k++)
                    {
                        Color gradient = new Color(_filterGradients[i, j][k * 3], _filterGradients[i, j][k * 3 + 1], _filterGradients[i, j][k * 3 + 2]).Clamp(CLAMP);
                        for (int l = 0; l < _boolFilterVector[i, k].Length; l++)
                        {
<<<<<<< HEAD
                            Color first = _boolsFirstMoment[i, k][l] = firstMomentDecay * _boolsFirstMoment[i, k][l] + (Bools[j][l] ? (1 - firstMomentDecay) * gradient : new Color());
                            Color second = _boolsSecondMoment[i, k][l] = secondMomentDecay * _boolsSecondMoment[i, k][l] + (1 - secondMomentDecay) * Color.Pow(first, 2);
=======
                            Color gradientColor = Bools[j][l] ? (1 - firstMomentDecay) * gradient : new Color();
                            Color first = _boolsFirstMoment[i, k][l] = firstMomentDecay * _boolsFirstMoment[i, k][l] + gradientColor;
                            Color second = _boolsSecondMoment[i, k][l] = secondMomentDecay * _boolsSecondMoment[i, k][l] + (1 - secondMomentDecay) * Color.Pow(gradientColor, 2);
>>>>>>> 58255f21
                            _boolFilterVector[i, k][l] -= learningRate * first / (Color.Pow(second, 0.5f) + Utility.AsymptoteErrorColor);
                        }

                        for (int l = 0; l < _floatFilterVector[i, k].Length; l++)
                        {
                            Color first = _floatsFirstMoment[i, k][l] = firstMomentDecay * _floatsFirstMoment[i, k][l] + (1 - firstMomentDecay) * gradient * Floats[j][l];
<<<<<<< HEAD
                            Color second = _floatsSecondMoment[i, k][l] = secondMomentDecay * _floatsSecondMoment[i, k][l] + (1 - secondMomentDecay) * Color.Pow(first, 2);
=======
                            Color second = _floatsSecondMoment[i, k][l] = secondMomentDecay * _floatsSecondMoment[i, k][l] + (1 - secondMomentDecay) * Color.Pow(gradient * Floats[j][l], 2);
>>>>>>> 58255f21
                            _floatFilterVector[i, k][l] -= learningRate * first / (Color.Pow(second, 0.5f) + Utility.AsymptoteErrorColor);
                        }
                    }
                }
            }
        }

        public override void Forward()
        {
            for (int i = 0; i < _outputDimensions; i++)
            {
                for (int j = 0; j < _batchSize; j++)
                {
                    for (int k = 0; k < _filterSize * _filterSize; k++)
                    {
                        _filters[i, j][k] = new Color(0);
                        for (int l = 0; l < _boolFilterVector[i, k].Length; l++)
                        {
                            if (Bools[j][l])
                                _filters[i, j][k] += _boolFilterVector[i, k][l];
                        }
                        for (int l = 0; l < _floatFilterVector[i, k].Length; l++)
                        {
                            _filters[i, j][k] += _floatFilterVector[i, k][l] * Floats[j][l];
                        }
                    }
                }
            }

            Accelerator accelerator = Utility.Accelerator;

            var forwardKernal = accelerator.LoadAutoGroupedStreamKernel<Index2D, ArrayView<Color>, ArrayView<Color>, ArrayView<Color>, ArrayView<LayerInfo>>(ForwardKernal);

            for (int i = 0; i < _inputDimensions; i++)
            {
                _deviceInfos[i] = accelerator.Allocate1D(new LayerInfo[] { Infos(i) });
                for (int j = 0; j < _batchSize; j++)
                {
                    _deviceInputs[i, j] = _inputs[i, j].Allocate(accelerator);
                }
            }

            for (int i = 0; i < _outputDimensions; i++)
            {
                Index2D index = new(Infos(i).OutputWidth, Infos(i).OutputLength);
                for (int j = 0; j < _batchSize; j++)
                {
                    _deviceFilters[i, j] = accelerator.Allocate1D(_filters[i, j]);
                    _deviceOutputs[i, j] = Convoluted[i, j].AllocateEmpty(accelerator);

                    forwardKernal(index, _deviceInputs[i % _inputDimensions, j].View, _deviceOutputs[i, j].View, _deviceFilters[i, j].View, _deviceInfos[i % _inputDimensions].View);
                }
            }

            accelerator.Synchronize();

            for (int i = 0; i < _outputDimensions; i++)
            {
                for (int j = 0; j < _batchSize; j++)
                {
                    Convoluted[i, j].CopyFromBuffer(_deviceOutputs[i, j]);
                    _deviceOutputs[i, j].Dispose();
                    _deviceFilters[i, j].Dispose();
                }
            }

            for (int i = 0; i < _inputDimensions; i++)
            {
                for (int j = 0; j < _batchSize; j++)
                {
                    _deviceInputs[i, j].Dispose();
                }
                _deviceInfos[i].Dispose();
            }
        }

        public override void Reset()
        {
            float variance = 0.6666f / (_outputDimensions * _filterSize * _filterSize * (Bools[0].Length + Floats[0].Length) + _inputDimensions * _filterSize * _filterSize * (Bools[0].Length + Floats[0].Length));
            float stdDev = MathF.Sqrt(variance);

            for (int i = 0; i < _outputDimensions; i++)
            {
                for (int j = 0; j < _filterSize * _filterSize; j++)
                {
                    for (int k = 0; k < _boolFilterVector[i, j].Length; k++)
                    {
                        _boolFilterVector[i, j][k] = Color.RandomGauss(0, stdDev);
                    }

                    for (int k = 0; k < _floatFilterVector[i, j].Length; k++)
                    {
                        _floatFilterVector[i, j][k] = Color.RandomGauss(0, stdDev);
                    }
                }
            }
        }

        /// <summary>
        /// Called when the layer is deserialized.
        /// Temporary function to allow for loading models that were created before Adam optimization was used implemented.
        /// </summary>
        /// <param name="context">The streaming context for deserialization.</param>
        [OnDeserialized]
        public void OnDeserialized(StreamingContext context)
        {
            if (_boolsFirstMoment == null || _boolsSecondMoment == null || _floatsFirstMoment == null || _floatsSecondMoment == null)
            {
                _boolsFirstMoment = new ColorVector[_boolFilterVector.GetLength(0), _filterSize * _filterSize];
                _boolsSecondMoment = new ColorVector[_boolFilterVector.GetLength(0), _filterSize * _filterSize];

                _floatsFirstMoment = new ColorVector[_floatFilterVector.GetLength(0), _filterSize * _filterSize];
                _floatsSecondMoment = new ColorVector[_floatFilterVector.GetLength(0), _filterSize * _filterSize];

                for (int i = 0; i < _outputDimensions; i++)
                {
                    for (int j = 0; j < _filterSize * _filterSize; j++)
                    {
                        _boolsFirstMoment[i, j] = new ColorVector(_boolFilterVector[i, j].Length);
                        _boolsSecondMoment[i, j] = new ColorVector(_boolFilterVector[i, j].Length);

                        _floatsFirstMoment[i, j] = new ColorVector(_floatFilterVector[i, j].Length);
                        _floatsSecondMoment[i, j] = new ColorVector(_floatFilterVector[i, j].Length);
                    }
                }
            }
        }

        public override (FeatureMap[,], FeatureMap[,]) Startup(FeatureMap[,] input, FeatureMap[,] outGradients)
        {
            if (_boolFilterVector == null || _floatFilterVector == null)
            {
                BaseStartup(input, outGradients, _dimensionsMultiplier);

                _boolFilterVector = new ColorVector[_outputDimensions, _filterSize * _filterSize];
                _boolsFirstMoment = new ColorVector[_outputDimensions, _filterSize * _filterSize];
                _boolsSecondMoment = new ColorVector[_outputDimensions, _filterSize * _filterSize];

                _floatFilterVector = new ColorVector[_outputDimensions, _filterSize * _filterSize];
                _floatsFirstMoment = new ColorVector[_outputDimensions, _filterSize * _filterSize];
                _floatsSecondMoment = new ColorVector[_outputDimensions, _filterSize * _filterSize];

                float variance = 0.6666f / (_outputDimensions * _filterSize * _filterSize * (Bools[0].Length + Floats[0].Length) + _inputDimensions * _filterSize * _filterSize * (Bools[0].Length + Floats[0].Length));
                float stdDev = MathF.Sqrt(variance);

                for (int i = 0; i < _outputDimensions; i++)
                {
                    for (int j = 0; j < _filterSize * _filterSize; j++)
                    {
                        _boolFilterVector[i, j] = new ColorVector(Bools[0].Length);
                        _boolsFirstMoment[i, j] = new ColorVector(Bools[0].Length);
                        _boolsSecondMoment[i, j] = new ColorVector(Bools[0].Length);
                        for (int k = 0; k < Bools[0].Length; k++)
                        {
                            _boolFilterVector[i, j][k] = Color.RandomGauss(0, stdDev);
                        }

                        _floatFilterVector[i, j] = new ColorVector(Floats[0].Length);
                        _floatsFirstMoment[i, j] = new ColorVector(Floats[0].Length);
                        _floatsSecondMoment[i, j] = new ColorVector(Floats[0].Length);
                        for (int k = 0; k < Floats[0].Length; k++)
                        {
                            _floatFilterVector[i, j][k] = Color.RandomGauss(0, stdDev);
                        }
                    }
                }
            }
            else
            {
                BaseStartup(input, outGradients, _boolFilterVector.GetLength(0) / input.GetLength(0));
                if (_boolFilterVector[0, 0].Length != Bools[0].Length || _floatFilterVector[0, 0].Length != Floats[0].Length)
                {
                    float variance = 0.6666f / (_outputDimensions * _filterSize * _filterSize * (Bools[0].Length + Floats[0].Length) + _inputDimensions * _filterSize * _filterSize * (Bools[0].Length + Floats[0].Length));
                    float stdDev = MathF.Sqrt(variance);
                    for (int i = 0; i < _outputDimensions; i++)
                    {
                        for (int j = 0; j < _filterSize * _filterSize; j++)
                        {
                            ColorVector newBoolVector = new(Bools[0].Length);
                            for (int k = 0; k < Bools[0].Length; k++)
                            {
                                if (_boolFilterVector[i, j].Length > k)
                                    newBoolVector[k] = _boolFilterVector[i, j][k];
                                else
                                    newBoolVector[k] = Color.RandomGauss(0, stdDev);
                            }
                            _boolFilterVector[i, j] = newBoolVector;

                            ColorVector newFloatVector = new(Floats[0].Length);
                            for (int k = 0; k < Floats[0].Length; k++)
                            {
                                if (_floatFilterVector[i, j].Length > k)
                                    newFloatVector[k] = _floatFilterVector[i, j][k];
                                else
                                    newFloatVector[k] = Color.RandomGauss(0, stdDev);
                            }
                            _floatFilterVector[i, j] = newFloatVector;
                        }
                    }
                }
            }

            _filters = new Color[_outputDimensions, _batchSize][];
            _filterGradients = new float[_outputDimensions, _batchSize][];

            for (int i = 0; i < _outputDimensions; i++)
            {
                for (int j = 0; j < _batchSize; j++)
                {
                    _filters[i, j] = new Color[_filterSize * _filterSize];
                    _filterGradients[i, j] = new float[_filterSize * _filterSize * 3];
                }
            }

            _deviceInfos = new MemoryBuffer1D<LayerInfo, Stride1D.Dense>[_inputDimensions];
            _deviceFilters = new MemoryBuffer1D<Color, Stride1D.Dense>[_outputDimensions, _batchSize];
            _deviceFilterGradients = new MemoryBuffer1D<float, Stride1D.Dense>[_outputDimensions, _batchSize];

            return (_outputs, _inGradients);
        }

        protected static void BackwardsGradientKernal(Index3D index, ArrayView<Color> inGradient, ArrayView<Color> input, ArrayView<float> filterGradient, ArrayView<LayerInfo> info)
        {
            float dL = inGradient[info[0].OutputIndex(index.X, index.Y)][index.Z] * info[0].InverseKSquared;

            for (int j = 0; j < info[0].FilterSize; j++)
            {
                for (int i = 0; i < info[0].FilterSize; i++)
                {
                    if (info[0].TryGetInputIndex(index.X, i, index.Y, j, out int inputIndex))
                    {
                        int filterIndex = info[0].FilterIndex(i, j);
                        float dK = dL * input[inputIndex][index.Z];
                        Atomic.Add(ref filterGradient[FloatIndex(filterIndex, index.Z)], dK);
                    }
                }
            }
        }

        protected static void BackwardsKernal(Index3D index, ArrayView<Color> input, ArrayView<Color> filter, ArrayView<Color> inGradient, ArrayView<float> outGradient, ArrayView<float> filterGradient, ArrayView<LayerInfo> info)
        {
            float dL = inGradient[info[0].OutputIndex(index.X, index.Y)][index.Z] * info[0].InverseKSquared;

            for (int j = 0; j < info[0].FilterSize; j++)
            {
                for (int i = 0; i < info[0].FilterSize; i++)
                {
                    if (info[0].TryGetInputIndex(index.X, i, index.Y, j, out int inputIndex))
                    {
                        int filterIndex = info[0].FilterIndex(i, j);
                        float dF = dL * input[inputIndex][index.Z];
                        Atomic.Add(ref filterGradient[FloatIndex(filterIndex, index.Z)], dF);
                        float dP = dL * filter[filterIndex][index.Z];
                        Atomic.Add(ref outGradient[FloatIndex(inputIndex, index.Z)], dP);
                    }
                }
            }
        }

        protected static void BackwardsOutKernal(Index3D index, ArrayView<Color> inGradient, ArrayView<Color> filter, ArrayView<float> outGradient, ArrayView<LayerInfo> info)
        {
            float dL = inGradient[info[0].OutputIndex(index.X, index.Y)][index.Z] * info[0].InverseKSquared;

            for (int j = 0; j < info[0].FilterSize; j++)
            {
                for (int i = 0; i < info[0].FilterSize; i++)
                {
                    if (info[0].TryGetInputIndex(index.X, i, index.Y, j, out int inputIndex))
                    {
                        int filterIndex = info[0].FilterIndex(i, j);
                        float dP = dL * filter[filterIndex][index.Z];
                        Atomic.Add(ref outGradient[FloatIndex(inputIndex, index.Z)], dP);
                    }
                }
            }
        }

        protected static void ForwardKernal(Index2D index, ArrayView<Color> input, ArrayView<Color> convoluted, ArrayView<Color> filter, ArrayView<LayerInfo> info)
        {
            Color sum = new();

            for (int j = 0; j < info[0].FilterSize; j++)
            {
                for (int i = 0; i < info[0].FilterSize; i++)
                {
                    if (info[0].TryGetInputIndex(index.X, i, index.Y, j, out int inputIndex))
                        sum += filter[info[0].FilterIndex(i, j)] * input[inputIndex];
                }
            }

            convoluted[info[0].OutputIndex(index.X, index.Y)] = sum * info[0].InverseKSquared;
        }

        protected LayerInfo Infos(int index)
        {
            return (LayerInfo)_layerInfos[index % _inputDimensions];
        }

        private static int FloatIndex(int index, int rgb)
        {
            return index * 3 + rgb;
        }
    }
}<|MERGE_RESOLUTION|>--- conflicted
+++ resolved
@@ -110,25 +110,16 @@
                         Color gradient = new Color(_filterGradients[i, j][k * 3], _filterGradients[i, j][k * 3 + 1], _filterGradients[i, j][k * 3 + 2]).Clamp(CLAMP);
                         for (int l = 0; l < _boolFilterVector[i, k].Length; l++)
                         {
-<<<<<<< HEAD
-                            Color first = _boolsFirstMoment[i, k][l] = firstMomentDecay * _boolsFirstMoment[i, k][l] + (Bools[j][l] ? (1 - firstMomentDecay) * gradient : new Color());
-                            Color second = _boolsSecondMoment[i, k][l] = secondMomentDecay * _boolsSecondMoment[i, k][l] + (1 - secondMomentDecay) * Color.Pow(first, 2);
-=======
                             Color gradientColor = Bools[j][l] ? (1 - firstMomentDecay) * gradient : new Color();
                             Color first = _boolsFirstMoment[i, k][l] = firstMomentDecay * _boolsFirstMoment[i, k][l] + gradientColor;
                             Color second = _boolsSecondMoment[i, k][l] = secondMomentDecay * _boolsSecondMoment[i, k][l] + (1 - secondMomentDecay) * Color.Pow(gradientColor, 2);
->>>>>>> 58255f21
                             _boolFilterVector[i, k][l] -= learningRate * first / (Color.Pow(second, 0.5f) + Utility.AsymptoteErrorColor);
                         }
 
                         for (int l = 0; l < _floatFilterVector[i, k].Length; l++)
                         {
                             Color first = _floatsFirstMoment[i, k][l] = firstMomentDecay * _floatsFirstMoment[i, k][l] + (1 - firstMomentDecay) * gradient * Floats[j][l];
-<<<<<<< HEAD
-                            Color second = _floatsSecondMoment[i, k][l] = secondMomentDecay * _floatsSecondMoment[i, k][l] + (1 - secondMomentDecay) * Color.Pow(first, 2);
-=======
                             Color second = _floatsSecondMoment[i, k][l] = secondMomentDecay * _floatsSecondMoment[i, k][l] + (1 - secondMomentDecay) * Color.Pow(gradient * Floats[j][l], 2);
->>>>>>> 58255f21
                             _floatFilterVector[i, k][l] -= learningRate * first / (Color.Pow(second, 0.5f) + Utility.AsymptoteErrorColor);
                         }
                     }
